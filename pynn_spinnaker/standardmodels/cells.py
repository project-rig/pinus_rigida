# Import modules
import lazyarray as la
import logging
from pyNN.standardmodels import cells
from ..spinnaker import lazy_param_map
from ..spinnaker import regions

# Import functions
from copy import deepcopy
from functools import partial
from pyNN.standardmodels import build_translations

logger = logging.getLogger("PyNN")

# Function to use with lazy_param_map.choose to determine whether
# a Poisson source should be modelled using the fast or slow model
def _poisson_slow_model(values, sim_timestep_ms, **kwargs):
    # Convert rates into spikes per time step
    rate_vals = deepcopy(values)
    spikes_per_timestep = (rate_vals * sim_timestep_ms) / 1000.0

    # Based on this return mask specifying which spikes sources
    # should be simulated using the slow rather than fast model
    return la.larray(spikes_per_timestep <= 0.25)

# ----------------------------------------------------------------------------
# Neuron type translations
# ----------------------------------------------------------------------------
# Build translations from PyNN to SpiNNaker neuron model parameters
if_curr_neuron_translations = build_translations(
    ("tau_m",       "tau_m"),
    ("cm",          "r_membrane", "tau_m / cm", ""),
    ("v_rest",      "v_rest"),
    ("v_thresh",    "v_thresh"),
    ("v_reset",     "v_reset"),
    ("tau_refrac",  "tau_refrac"),
    ("i_offset",    "i_offset"),
)

if_cond_neuron_translations = build_translations(
    ("tau_m",       "tau_m"),
    ("cm",          "r_membrane", "tau_m / cm", ""),
    ("v_rest",      "v_rest"),
    ("e_rev_E",     "e_rev_e"),
    ("e_rev_I",     "e_rev_i"),
    ("v_thresh",    "v_thresh"),
    ("v_reset",     "v_reset"),
    ("tau_refrac",  "tau_refrac"),
    ("i_offset",    "i_offset"),
)

izhikevich_neuron_translations = build_translations(
    ("a",         "a"),
    ("b",         "b"),
    ("c",         "c"),
    ("d",         "d"),
    ("i_offset",  "i_offset"),
)

# ----------------------------------------------------------------------------
# Synapse type translations
# ----------------------------------------------------------------------------
# Build translations from PyNN to SpiNNaker synapse model parameters
exp_synapse_translations = build_translations(
    ("tau_syn_E",   "tau_syn_e"),
    ("tau_syn_I",   "tau_syn_i"),
)

# ----------------------------------------------------------------------------
# Neuron region maps
# ----------------------------------------------------------------------------
# Build maps of where and how parameters need to be written into neuron regions
if_curr_neuron_immutable_param_map = [
    ("v_thresh",    "i4", lazy_param_map.s1615),
    ("v_reset",     "i4", lazy_param_map.s1615),
    ("v_rest",      "i4", lazy_param_map.s1615),
    ("i_offset",    "i4", lazy_param_map.s1615),
    ("r_membrane",  "i4", lazy_param_map.s1615),
    ("tau_m",       "i4", lazy_param_map.s1615_exp_decay),
    ("tau_refrac",  "u4", lazy_param_map.integer_time_divide),
]

if_curr_neuron_mutable_param_map = [
    ("v", "i4", lazy_param_map.s1615),
    (0,   "i4"),
]

if_cond_neuron_immutable_param_map = [
    ("v_thresh",    "i4", lazy_param_map.s1615),
    ("v_reset",     "i4", lazy_param_map.s1615),
    ("v_rest",      "i4", lazy_param_map.s1615),
    ("e_rev_e",     "i4", lazy_param_map.s1615),
    ("e_rev_i",     "i4", lazy_param_map.s1615),
    ("i_offset",    "i4", lazy_param_map.s1615),
    ("r_membrane",  "i4", lazy_param_map.s1615),
    ("tau_m",       "i4", lazy_param_map.s1615_exp_decay),
    ("tau_refrac",  "u4", lazy_param_map.integer_time_divide),
]

if_cond_neuron_mutable_param_map = [
    ("v", "i4", lazy_param_map.s1615),
    (0,   "i4"),
]

# ----------------------------------------------------------------------------
# Synapse shaping region maps
# ----------------------------------------------------------------------------
exp_synapse_immutable_param_map = [
    ("tau_syn_e", "u4", lazy_param_map.u032_exp_decay),
    ("tau_syn_e", "i4", lazy_param_map.s1615_exp_init),
    ("tau_syn_i", "u4", lazy_param_map.u032_exp_decay),
    ("tau_syn_i", "i4", lazy_param_map.s1615_exp_init),
]

exp_synapse_curr_mutable_param_map = [
    ("isyn_exc", "i4", lazy_param_map.s1615),
    ("isyn_inh", "i4", lazy_param_map.s1615),
]

exp_synapse_cond_mutable_param_map = [
    ("gsyn_exc", "i4", lazy_param_map.s1615),
    ("gsyn_inh", "i4", lazy_param_map.s1615),
]

# ----------------------------------------------------------------------------
# Cell types
# ----------------------------------------------------------------------------
class IF_curr_exp(cells.IF_curr_exp):
    __doc__ = cells.IF_curr_exp.__doc__

    translations = deepcopy(if_curr_neuron_translations)
    translations.update(exp_synapse_translations)

    # --------------------------------------------------------------------------
    # Internal SpiNNaker properties
    # --------------------------------------------------------------------------
    # How many of these neurons per core can
    # a SpiNNaker neuron processor handle
    _max_neurons_per_core = 1024

    # JK: not necessary
    _neuron_region_class = regions.Neuron
    
    _directly_connectable = False

    _neuron_immutable_param_map = if_curr_neuron_immutable_param_map
    _neuron_mutable_param_map = if_curr_neuron_mutable_param_map

    _synapse_immutable_param_map = exp_synapse_immutable_param_map
    _synapse_mutable_param_map = exp_synapse_curr_mutable_param_map


class IF_cond_exp(cells.IF_cond_exp):
    __doc__ = cells.IF_cond_exp.__doc__

    translations = deepcopy(if_cond_neuron_translations)
    translations.update(exp_synapse_translations)

    # --------------------------------------------------------------------------
    # Internal SpiNNaker properties
    # --------------------------------------------------------------------------
    # How many of these neurons per core can
    # a SpiNNaker neuron processor handle
    _max_neurons_per_core = 1024

    _neuron_region_class = regions.Neuron

    _directly_connectable = False

    _neuron_immutable_param_map = if_cond_neuron_immutable_param_map
    _neuron_mutable_param_map = if_cond_neuron_mutable_param_map

    _synapse_immutable_param_map = exp_synapse_immutable_param_map
    _synapse_mutable_param_map = exp_synapse_cond_mutable_param_map

'''
class Izhikevich(cells.Izhikevich):
    __doc__ = cells.Izhikevich.__doc__

    translations = deepcopy(izhikevich_neuron_translations)
    translations.update(current_synapse_translations)
'''


class SpikeSourcePoisson(cells.SpikeSourcePoisson):
    __doc__ = cells.SpikeSourcePoisson.__doc__

    translations = build_translations(
        ("start",    "start_time"),
        ("rate",     "rate"),
        ("duration", "end_time",  "start + duration", "end_time - start_time"),
    )

<<<<<<< HEAD
    # --------------------------------------------------------------------------
    # Internal SpiNNaker properties
    # --------------------------------------------------------------------------
    # How many of these neurons per core can
    # a SpiNNaker neuron processor handle
    _max_neurons_per_core = 256
    _max_current_inputs_per_core = 2048

    _directly_connectable = True
    _neuron_region_class = regions.SpikeSourcePoisson
    _current_input_region_class = regions.SpikeSourcePoisson


    _slow_immutable_param_map = [
        (lazy_param_map.Indices, "u4"),
        ("start_time", "u4", lazy_param_map.integer_time_divide),
        ("end_time", "u4", lazy_param_map.integer_time_divide),
        ("rate", "i4", lazy_param_map.s1615_rate_isi),
    ]

    _fast_immutable_param_map = [
        (lazy_param_map.Indices, "u4"),
=======
    immutable_param_map = [
        ("rate", "u4", _poisson_slow_model),
>>>>>>> 75c17db3
        ("start_time", "u4", lazy_param_map.integer_time_divide),
        ("end_time", "u4", lazy_param_map.integer_time_divide),
        ("rate", "u4", partial(lazy_param_map.choose,
                               mask_function=_poisson_slow_model,
                               a_function=lazy_param_map.s1615_rate_isi,
                               b_function=lazy_param_map.u032_rate_exp_minus_lambda)),
    ]


class SpikeSourceArray(cells.SpikeSourceArray):
    __doc__ = cells.SpikeSourceArray.__doc__

    translations = build_translations(
        ("spike_times", "spike_times"),
    )

    # --------------------------------------------------------------------------
    # Internal SpiNNaker properties
    # --------------------------------------------------------------------------
    # How many of these neurons per core can
    # a SpiNNaker neuron processor handle
    _max_neurons_per_core = 256
    _max_current_inputs_per_core = 512

    _directly_connectable = True
    _neuron_region_class = regions.SpikeSourceArray
    _current_input_region_class = regions.SpikeSourceArray<|MERGE_RESOLUTION|>--- conflicted
+++ resolved
@@ -191,7 +191,6 @@
         ("duration", "end_time",  "start + duration", "end_time - start_time"),
     )
 
-<<<<<<< HEAD
     # --------------------------------------------------------------------------
     # Internal SpiNNaker properties
     # --------------------------------------------------------------------------
@@ -204,20 +203,8 @@
     _neuron_region_class = regions.SpikeSourcePoisson
     _current_input_region_class = regions.SpikeSourcePoisson
 
-
-    _slow_immutable_param_map = [
-        (lazy_param_map.Indices, "u4"),
-        ("start_time", "u4", lazy_param_map.integer_time_divide),
-        ("end_time", "u4", lazy_param_map.integer_time_divide),
-        ("rate", "i4", lazy_param_map.s1615_rate_isi),
-    ]
-
-    _fast_immutable_param_map = [
-        (lazy_param_map.Indices, "u4"),
-=======
-    immutable_param_map = [
+    _immutable_param_map = [
         ("rate", "u4", _poisson_slow_model),
->>>>>>> 75c17db3
         ("start_time", "u4", lazy_param_map.integer_time_divide),
         ("end_time", "u4", lazy_param_map.integer_time_divide),
         ("rate", "u4", partial(lazy_param_map.choose,
