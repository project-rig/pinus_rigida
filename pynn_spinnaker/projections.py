--- conflicted
+++ resolved
@@ -439,18 +439,11 @@
 
         return max_cols, max_sub_rows, max_sub_row_synapses
 
-    def _estimate_spike_processing_cpu_cycles(self, pre_slice, post_slice,
-<<<<<<< HEAD
-                                              **kwargs):
-        # Use connector to estimate mean number of synapses in each row
-        mean_row_synapses =  self._connector._estimate_mean_row_synapses(
-=======
-                                              pre_rate, **kwargs):
+    def _estimate_spike_processing_cpu_cycles(self, pre_slice, post_slice):
 
         # The number of synapses per row within this post_slice are
         # distributed as follows
         row_synapses_dist = self._connector._row_synapses_distribution(
->>>>>>> 372b013a
             pre_slice, post_slice, self.pre.size, self.post.size)
 
         # Use distribution to estimate mean number of synapses in each row
@@ -496,15 +489,10 @@
                 # Determine the number of sub-rows required for this range
                 delay_range = mean_row_upper - mean_row_lower
                 num_sub_rows = math.ceil((delay_range + 1.0 + min(mean_row_lower, max_row_delay)) \
-                               / max_row_delay)
+                                         / max_row_delay)
 
                 # Divide mean number of synapses in row evenly between sub-rows
-<<<<<<< HEAD
-                mean_sub_row_synapses = int(math.ceil(
-                    float(mean_row_synapses) / float(num_sub_rows)))
-=======
                 mean_sub_row_synapses = mean_row_synapses / num_sub_rows
->>>>>>> 372b013a
             else:
                 logger.warn("Cannot estimate delay sub-row distribution with %s",
                             dist_name)
@@ -531,8 +519,7 @@
         post_rate = self.post.spinnaker_config.mean_firing_rate
         row_cpu_cost = self.synapse_type._get_row_cpu_cost(mean_sub_row_synapses,
                                                            pre_rate=pre_rate,
-                                                           post_rate=post_rate,
-                                                           **kwargs)
+                                                           post_rate=post_rate)
         # Multiply this by the number of required subrows
         row_cpu_cost *= num_sub_rows
 
