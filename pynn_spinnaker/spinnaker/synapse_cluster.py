--- conflicted
+++ resolved
@@ -17,14 +17,9 @@
 
 # Import functions
 from pkg_resources import resource_filename
-<<<<<<< HEAD
+from rig_cpp_common.utils import load_regions
 from six import iteritems, iterkeys, itervalues
-from utils import (get_model_executable_filename, load_regions, split_slice)
-=======
-from rig_cpp_common.utils import load_regions
-from six import iteritems, iterkeys
 from utils import get_model_executable_filename, split_slice
->>>>>>> c4d3d53c
 
 logger = logging.getLogger("pynn_spinnaker")
 
