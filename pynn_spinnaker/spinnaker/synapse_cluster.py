# Import modules
import enum
import inspect
import itertools
import logging
import math
import numpy as np
from os import path
import regions
from rig import machine
import sys

# Import classes
from collections import defaultdict
from utils import Args, InputVertex

# Import functions
from pkg_resources import resource_filename
from six import iteritems, iterkeys
from utils import (get_model_executable_filename, load_regions, split_slice)

logger = logging.getLogger("pynn_spinnaker")

# Numpy data type used for synaptic matrix rows
# **NOTE** delay is signed to make catching the 
# condition where zero delays are inserted easier
row_dtype = [("weight", np.float32), ("delay", np.int32),
             ("index", np.uint32)]


# ------------------------------------------------------------------------------
# WeightRange
# ------------------------------------------------------------------------------
class WeightRange(object):
    def __init__(self, signed_weight):
        # Based on signedness, determine how many
        # bits we need to fit range of weights within
        self.weight_val_bits = 15 if signed_weight else 16

        self.min = sys.float_info.max
        self.max = sys.float_info.min

    def update(self, weight):
        abs_weight = abs(weight)

        self.min = min(self.min, abs_weight)
        self.max = max(self.max, abs_weight)

    def update_iter(self, weight):
        abs_weight = np.abs(weight)

        self.min = min(self.min, np.amin(abs_weight))
        self.max = max(self.max, np.amax(abs_weight))

    @property
    def fixed_point(self):
        # Get MSB for maximum weight
        max_msb = math.floor(math.log(self.max, 2)) + 1

        # If minimum weight isn't zero
        if self.min != 0.0:
            # Get MSB of minimum weight
            min_msb = math.floor(math.log(self.min, 2)) + 1

            # Check there's enough bits to represent this range
            if (max_msb - min_msb) >= self.weight_val_bits:
                logger.warn("Insufficient range in %u-bit weight to represent "
                            "minimum weight:%f and maximum weight:%f",
                            self.weight_val_bits, self.min, self.max)

        # Calculate where the weight format fixed-point lies
        # **NOTE** we clamp so that there is at least a 1-bit overlap with
        # The bottom of the S16.15 format used by the neuron processors
        max_shift = self.weight_val_bits + 14
        return min(max_shift, (self.weight_val_bits - int(max_msb)))

# ----------------------------------------------------------------------------
# Regions
# ----------------------------------------------------------------------------
class Regions(enum.IntEnum):
    """Region names, corresponding to those defined in `synapse_processor.h`"""
    system = 0
    key_lookup = 1
    synaptic_matrix = 2
    plasticity = 3
    output_buffer = 4
    delay_buffer = 5
    back_prop_input = 6
    connection_builder = 7
    profiler = 8
    statistics = 9

# ----------------------------------------------------------------------------
# Vertex
# ----------------------------------------------------------------------------
class Vertex(InputVertex):
    def __init__(self, post_neuron_slice, receptor_index):
        # Superclass
        super(Vertex, self).__init__(post_neuron_slice, receptor_index)

        self.back_prop_in_verts = []

        self.incoming_connections = defaultdict(list)

    def add_connection(self, pre_pop, pre_neuron_vertex):
        self.incoming_connections[pre_pop].append(pre_neuron_vertex)


# ------------------------------------------------------------------------------
# SynapseCluster
# ------------------------------------------------------------------------------
class SynapseCluster(object):
    # Tag names, corresponding to those defined in synapse_processor.h
    profiler_tag_names = {
        0:  "Timer tick",
        1:  "Multicast packet received",
        2:  "Setup next DMA row read",
        3:  "Process row",
        4:  "Process back propagation",
    }

    # Names of statistics
    statistic_names = (
        "row_requested",
        "delay_row_requested",
        "delay_buffers_not_processed",
        "input_buffer_overflows",
        "key_lookup_fails",
    )

    def __init__(self, sim_timestep_ms, timer_period_us, sim_ticks,
                 max_delay_ms, config, post_pop_size, synapse_model,
                 receptor_index, synaptic_projections,
                 vertex_load_applications, vertex_run_applications,
                 vertex_resources, post_synaptic_width):
        # Dictionary of regions
        self.regions = {}
        self.regions[Regions.system] = regions.System(timer_period_us,
                                                      sim_ticks)
        self.regions[Regions.key_lookup] = regions.KeyLookupBinarySearch()
        self.regions[Regions.output_buffer] = regions.OutputBuffer()
        self.regions[Regions.delay_buffer] = regions.DelayBuffer(
            1E6,
            sim_timestep_ms, max_delay_ms)
        self.regions[Regions.back_prop_input] = regions.SDRAMBackPropInput()
        self.regions[Regions.connection_builder] = regions.ConnectionBuilder(
            sim_timestep_ms)
        self.regions[Regions.statistics] = regions.Statistics(
            len(self.statistic_names))

        # Create correct type of synaptic matrix region
        self.regions[Regions.synaptic_matrix] =\
            synapse_model._synaptic_matrix_region_class(synapse_model)

        # If synapse mode has a plasticity parameter map
        if hasattr(synapse_model, "_plasticity_param_map"):
            self.regions[Regions.plasticity] =\
                regions.HomogeneousParameterSpace(
                    synapse_model._plasticity_param_map,
                    synapse_model.native_parameters,
                    sim_timestep_ms)

        # Add profiler region if required
        if config.num_profile_samples is not None:
            self.regions[Regions.profiler] =\
                regions.Profiler(config.num_profile_samples)

        # Split population slice
        self.post_slices = split_slice(post_pop_size, post_synaptic_width)

        logger.debug("\t\tSynapse model:%s, Receptor index:%u",
                     synapse_model.__class__.__name__, receptor_index)

        # Get synapse application name
        synapse_app = get_model_executable_filename(
            "synapse_", synapse_model, config.num_profile_samples is not None)

        logger.debug("\t\t\tSynapse application:%s", synapse_app)

        # Cache synapse model
        self.synapse_model = synapse_model

        # Loop through the post-slices
        generate_matrix_on_chip = False
        self.verts = []
        vert_sdram = []
        for post_slice in self.post_slices:
            logger.debug("\t\t\tPost slice:%s", str(post_slice))

            # Loop through all non-directly connectable
            # projections of this type
            vert_cpu_cycles = synapse_model._constant_cpu_overhead
            vert_sdram_bytes = 0
            vert = Vertex(post_slice, receptor_index)
            for proj in synaptic_projections:
                logger.debug("\t\t\t\tProjection:%s", proj.label)

                # If this projection can be generated on chip, set flag
                if proj._can_generate_on_chip:
                    generate_matrix_on_chip = True

                # Loop through the vertices which the pre-synaptic
                # population has been partitioned into
                for pre_vertex in proj.pre._neural_cluster.verts:
                    logger.debug("\t\t\t\t\tPre slice:%s",
                                 str(pre_vertex.neuron_slice))

                    # Estimate MAXIMUM number of synapses that may be in a row
                    max_row_synapses = proj._estimate_max_row_synapses(
                        pre_vertex.neuron_slice, post_slice)

                    # If this projection doesn't result in any
                    # synapses don't add connection
                    if max_row_synapses == 0:
                        logger.debug("\t\t\t\t\t\tNo synapses")
                        continue

                    # Estimate CPU cycles required to process sub-matrix
                    cpu_cycles = proj._estimate_row_processing_cpu_cycles(
                        pre_vertex.neuron_slice, post_slice,
                        pre_rate=proj.pre.spinnaker_config.mean_firing_rate,
                        post_rate=proj.post.spinnaker_config.mean_firing_rate)

                    # Estimate size of matrix
                    synaptic_matrix = self.regions[Regions.synaptic_matrix]
                    sdram_bytes = synaptic_matrix.estimate_matrix_bytes(
                        pre_vertex.neuron_slice, max_row_synapses)

                    logger.debug("\t\t\t\t\t\tCPU cycles:%u, SDRAM:%u bytes",
                                 cpu_cycles, sdram_bytes)

                    # Add this connection to the synapse vertex
                    vert.add_connection(proj.pre, pre_vertex)

                    # Add cycles and SDRAM to totals
                    # for current synapse processor
                    vert_cpu_cycles += cpu_cycles
                    vert_sdram_bytes += sdram_bytes

<<<<<<< HEAD
                    # If no more CPU cycles are available
                    if vert_cpu_cycles >= 200E6:
=======
                    # If the event rate is more than this type of synapse
                    # processor can handle or the matrix requires more
                    # than the 16mb the key lookup data structure can address
                    if (vert_event_rate > synapse_model._max_synaptic_event_rate
                        or vert_sdram_bytes > (16 * 1024 * 1024)):
>>>>>>> 6bdf5389
                        # Add current synapse vertex to list
                        self.verts.append(vert)
                        vert_sdram.append(vert_sdram_bytes)
                        logger.debug("\t\t\t\t\tVertex: Used CPU cycles:%u, SDRAM:%u bytes",
                                     vert_cpu_cycles, vert_sdram_bytes)

                        # Create replacement and reset event rate and SDRAM
                        vert = Vertex(post_slice, receptor_index)
                        vert_cpu_cycles = synapse_model._constant_cpu_overhead
                        vert_sdram_bytes = 0

            # If the last synapse vertex created had any incoming connections
            if len(vert.incoming_connections) > 0:
                self.verts.append(vert)
                vert_sdram.append(vert_sdram_bytes)
                logger.debug("\t\t\t\t\tVertex: Used CPU cycles:%u, SDRAM:%u bytes",
                             vert_cpu_cycles, vert_sdram_bytes)

        logger.debug("\t\t\t%u synapse vertices", len(self.verts))

        # If any matrices should be generated on chip, show message
        if generate_matrix_on_chip:
            # Find path to connection builder aplx
            connection_builder_app = resource_filename(
                "pynn_spinnaker",
                "standardmodels/binaries/connection_builder.aplx")
            logger.debug("\t\t\tConnection builder application:%s",
                         connection_builder_app)

        # Loop through synapse vertices
        for v, s in zip(self.verts, vert_sdram):
            # Add application to dictionary
            vertex_run_applications[v] = synapse_app

            # Add connection builder app
            if generate_matrix_on_chip:
                vertex_load_applications[v] = connection_builder_app

            # Add resources to dictionary
            vertex_resources[v] = {machine.Cores: 1, machine.SDRAM: s}

    # --------------------------------------------------------------------------
    # Public methods
    # --------------------------------------------------------------------------
    def allocate_out_buffers(self, placements, allocations,
                             machine_controller):
        # Loop through synapse verts
        for v in self.verts:
            # Get placement and allocation
            vertex_placement = placements[v]
            vertex_allocation = allocations[v]

            # Get core this vertex should be run on
            core = vertex_allocation[machine.Cores]
            assert (core.stop - core.start) == 1

            logger.debug("\t\tVertex %s (%u, %u, %u)",
                         v, vertex_placement[0], vertex_placement[1],
                         core.start)

            # Select placed chip
            with machine_controller(x=vertex_placement[0],
                                    y=vertex_placement[1]):
                # Allocate two output buffers
                # for this synapse population
                out_buffer_bytes = len(v.post_neuron_slice) * 4
                v.out_buffers = [
                    machine_controller.sdram_alloc(out_buffer_bytes,
                                                   clear=True)
                    for _ in range(2)]

    def load(self, placements, allocations, machine_controller,
             incoming_projections, flush_mask):

        # Loop through all the postsynaptic slices in this synapse cluster
        for post_slice in self.post_slices:
            logger.debug("\t\t\tPost slice:%s", str(post_slice))

            # Get 'column' of vertices in this postsynaptic slice
            post_slice_verts = [v for v in self.verts
                                if v.post_neuron_slice == post_slice]

            # Create weight range
            weight_range = WeightRange(self.synapse_model._signed_weight)

            # Loop through unique presynaptic populations with connections
            # terminating in any of the vertices in this postsynaptic slice
            pre_pop_sub_rows = {}
            pre_pop_on_chip_proj = {}
            for pre_pop in set(itertools.chain.from_iterable(
                iterkeys(v.incoming_connections)
                for v in post_slice_verts)):

                # If all incoming projections from this population
                # are generatable on chip and there aren't multiple
                # projections that need merging
                incoming_from_pre = incoming_projections[pre_pop]
                if (all(i._can_generate_on_chip for i in incoming_from_pre) and
                    len(incoming_from_pre) == 1):

                    # Mark list of projections for generating on chip
                    pre_pop_on_chip_proj[pre_pop] = incoming_from_pre

                    # Loop through projections to generate on chip and update
                    # weight range based on maximum weight estimates
                    for proj in incoming_from_pre:
                        weight_range.update(proj._max_weight_estimate)
                # Otherwise
                else:
                    # Create list of lists to contain matrix rows
                    sub_rows = [[] for _ in range(pre_pop.size)]

                    # Loop through projections leading from pre_pop
                    for proj in incoming_from_pre:
                        # Check local mask isn't currently in use
                        assert np.all(proj.post._mask_local)

                        # Cache original post mask (due to above
                        # this is slightly pointless but still)
                        old_post_mask = proj.post._mask_local

                        # Create new local mask to select only the columns
                        # corresponding to neurons in postsynaptic vertex
                        proj.post._mask_local = np.zeros((proj.post.size,),
                                                         dtype=bool)
                        proj.post._mask_local[post_slice.python_slice] = True

                        # Cache original connector callback
                        old_connector_callback = proj._connector.callback
                        proj._connector.callback = None

                        # Add synapses from projection to rows
                        proj._build(matrix_rows=sub_rows,
                                    weight_range=weight_range,
                                    directly_connect=False)

                        # Restore old mask and connector callback
                        proj.post._mask_local = old_post_mask
                        proj._connector.callback = old_connector_callback

                    # Convert rows to numpy and add to dictionary
                    pre_pop_sub_rows[pre_pop] = [np.asarray(r, dtype=row_dtype)
                                                for r in sub_rows]

            logger.debug("\t\t\t\t%u generated on host, %u to generate on chip",
                         len(pre_pop_sub_rows), len(pre_pop_on_chip_proj))
            # If the synapse model has a function to update weight range
            if hasattr(self.synapse_model, "_update_weight_range"):
                self.synapse_model._update_weight_range(weight_range)

            # Calculate where the weight format fixed-point lies
            weight_fixed_point = weight_range.fixed_point
            logger.debug("\t\t\t\tWeight fixed point:%u", weight_fixed_point)

            # Loop through synapse verts in this postsynaptic slice
            for v in post_slice_verts:
                # Get placement and allocation
                vertex_placement = placements[v]
                vertex_allocation = allocations[v]

                # Get core this vertex should be run on
                core = vertex_allocation[machine.Cores]
                assert (core.stop - core.start) == 1

                logger.debug("\t\t\t\tVertex %s (%u, %u, %u)",
                            v, vertex_placement[0], vertex_placement[1],
                            core.start)

                # Partition matrices that have been generated on host
                host_sub_matrix_props, host_sub_matrix_rows =\
                    self.regions[Regions.synaptic_matrix].partition_matrices(
                        post_slice, pre_pop_sub_rows, v.incoming_connections)

                # Partition matrices that should be generated on chip
                chip_sub_matrix_props, chip_sub_matrix_projs =\
                    self.regions[Regions.synaptic_matrix].partition_on_chip_matrix(
                        post_slice, pre_pop_on_chip_proj, v.incoming_connections)

                # Build combined list of matrix properties
                sub_matrix_props = host_sub_matrix_props + chip_sub_matrix_props

                # Cache weight fixed-point for
                # this synapse point in vertex
                v.weight_fixed_point = weight_fixed_point

                # Place them in memory
                matrix_placements =\
                    self.regions[Regions.key_lookup].place_matrices(
                        sub_matrix_props)

                # Select placed chip
                with machine_controller(x=vertex_placement[0],
                                        y=vertex_placement[1]):
                    # Get the back propagation buffers from
                    # each back-propagating neuron vertex
                    back_prop_in_buffers = [
                        b.get_back_prop_in_buffer(v.post_neuron_slice)
                        for b in v.back_prop_in_verts]

                    # Get region arguments required to
                    # calculate size and write
                    region_arguments = self._get_region_arguments(
                        v.post_neuron_slice, sub_matrix_props,
                        host_sub_matrix_rows, chip_sub_matrix_projs,
                        matrix_placements, weight_fixed_point, v.out_buffers,
                        back_prop_in_buffers, flush_mask)

                    # Load regions
                    v.region_memory = load_regions(
                        self.regions, region_arguments,
                        machine_controller, core)

                    # Store sub matrix properties and placements in vertex
                    # so they can be used to subsequently read weights back
                    v.sub_matrix_props = sub_matrix_props
                    v.matrix_placements = matrix_placements

    def read_profile(self):
        # Get the profile recording region
        region = self.regions[Regions.profiler]

        # Return profile data for each vertex that makes up population
        return [(v.post_neuron_slice.python_slice,
                 region.read_profile(v.region_memory[Regions.profiler],
                                     self.profiler_tag_names))
                for v in self.verts]

    def read_statistics(self):
        # Get the statistics recording region
        region = self.regions[Regions.statistics]

        # Convert stats to numpy array
        np_stats = np.asarray([region.read_stats(v.region_memory[Regions.statistics])
                            for v in self.verts])
        # Convert stats into record array
        stat_names = ",".join(self.statistic_names)
        stat_format = ",".join(
            itertools.repeat("u4", len(self.statistic_names)))
        return np.core.records.fromarrays(np_stats.T, names=stat_names,
                                          formats=stat_format)

    def read_synaptic_matrices(self, pre_pop, names, sim_timestep_ms):
        # Get the synaptic matrix region
        region = self.regions[Regions.synaptic_matrix]

        # Loop through synapse vertices (post-synaptic)
        sub_matrices = []
        for post_s_vert in self.verts:
            # If this synapse vertex has no incoming connections
            # from pre-synaptic population, skip
            if pre_pop not in post_s_vert.incoming_connections:
                continue

            # Get region memory for synaptic matrix
            region_mem = post_s_vert.region_memory[Regions.synaptic_matrix]

            # Loop through list of pre-synaptic vertices
            # this synapse vertex is connected to
            for pre_n_vert in post_s_vert.incoming_connections[pre_pop]:
                # Read associated sub-matrix
                sub_matrices.append(
                    region.read_sub_matrix(pre_n_vert, post_s_vert,
                                           names, region_mem, sim_timestep_ms))

        return sub_matrices

    # --------------------------------------------------------------------------
    # Private methods
    # --------------------------------------------------------------------------
    def _get_region_arguments(self, post_vertex_slice, sub_matrix_props,
                              host_sub_matrix_rows, chip_sub_matrix_projs,
                              matrix_placements,
                              weight_fixed_point, out_buffers,
                              back_prop_in_buffers, flush_mask):
        region_arguments = defaultdict(Args)

        # Add kwargs for regions that require them
        region_arguments[Regions.system].kwargs["application_words"] =\
            [weight_fixed_point, len(post_vertex_slice), flush_mask]

        region_arguments[Regions.key_lookup].kwargs["sub_matrix_props"] =\
            sub_matrix_props
        region_arguments[Regions.key_lookup].kwargs["matrix_placements"] =\
            matrix_placements

        region_arguments[Regions.synaptic_matrix].kwargs["sub_matrix_props"] =\
            sub_matrix_props
        region_arguments[Regions.synaptic_matrix].kwargs["host_sub_matrix_rows"] =\
            host_sub_matrix_rows
        region_arguments[Regions.synaptic_matrix].kwargs["matrix_placements"] =\
            matrix_placements
        region_arguments[Regions.synaptic_matrix].kwargs["weight_fixed_point"] =\
            weight_fixed_point

        region_arguments[Regions.output_buffer].kwargs["out_buffers"] =\
            out_buffers

        region_arguments[Regions.delay_buffer].kwargs["sub_matrix_props"] =\
            sub_matrix_props

        region_arguments[Regions.plasticity].kwargs["fixed_point"] =\
            weight_fixed_point

        region_arguments[Regions.back_prop_input].kwargs["back_prop_in_buffers"] =\
            back_prop_in_buffers

        region_arguments[Regions.connection_builder].kwargs["sub_matrix_props"] =\
            sub_matrix_props
        region_arguments[Regions.connection_builder].kwargs["chip_sub_matrix_projs"] =\
            chip_sub_matrix_projs
        region_arguments[Regions.connection_builder].kwargs["post_vertex_slice"] =\
            post_vertex_slice
        region_arguments[Regions.connection_builder].kwargs["weight_fixed_point"] =\
            weight_fixed_point

        return region_arguments<|MERGE_RESOLUTION|>--- conflicted
+++ resolved
@@ -237,16 +237,10 @@
                     vert_cpu_cycles += cpu_cycles
                     vert_sdram_bytes += sdram_bytes
 
-<<<<<<< HEAD
-                    # If no more CPU cycles are available
-                    if vert_cpu_cycles >= 200E6:
-=======
                     # If the event rate is more than this type of synapse
                     # processor can handle or the matrix requires more
                     # than the 16mb the key lookup data structure can address
-                    if (vert_event_rate > synapse_model._max_synaptic_event_rate
-                        or vert_sdram_bytes > (16 * 1024 * 1024)):
->>>>>>> 6bdf5389
+                    if (vert_cpu_cycles >= 200E6 or vert_sdram_bytes > (16 * 1024 * 1024)):
                         # Add current synapse vertex to list
                         self.verts.append(vert)
                         vert_sdram.append(vert_sdram_bytes)
