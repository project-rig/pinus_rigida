--- conflicted
+++ resolved
@@ -139,14 +139,8 @@
         native_rngs = _get_native_rngs(chip_sub_matrix_projs)
         assert len(native_rngs) <= 1
 
-<<<<<<< HEAD
-        # Fixed size consists of seed for each RNG, connection count,
-        # post vertex slice
-        size = 8 + (self.SeedWords * 4)
-=======
-        # Fixed size consists of connection count
-        size = 4
->>>>>>> abd596dc
+        # Fixed size consists of connection count, post vertex slice
+        size = 8
 
         # Loop through projections
         for prop, proj in zip(chip_sub_matrix_props, chip_sub_matrix_projs):
