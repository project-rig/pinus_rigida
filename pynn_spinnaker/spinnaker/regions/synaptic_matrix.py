# Import modules
import itertools
import logging
import numpy as np

# Import classes
from collections import namedtuple
from rig_cpp_common.regions import Region
from rig.type_casts import NumpyFloatToFixConverter, NumpyFixToFloatConverter

# Import functions
from six import iteritems
from ..utils import combine_row_offset_length, extract_row_offset_length

logger = logging.getLogger("pynn_spinnaker")

SubMatrix = namedtuple("SubMatrix", ["key", "mask", "pre_n_slice", "pre_slice_index",
                                     "size_words", "max_cols"])

# ------------------------------------------------------------------------------
# SynapticMatrix
# ------------------------------------------------------------------------------
class SynapticMatrix(Region):
    # Number of bits for various synapse components
    IndexBits = 10
    DelayBits = 3

    # How many bits are used to represent (extension) row length
    LengthBits = 10

    # 3 header words :
    # > num synapses
    # > next delay row time
    # > next delay offset-length
    NumHeaderWords = 3

    def __init__(self, synapse_type):
        self.signed_weight = synapse_type._signed_weight
        self.max_dtcm_delay_slots = synapse_type._max_dtcm_delay_slots

    # --------------------------------------------------------------------------
    # Region methods
    # --------------------------------------------------------------------------
    def sizeof(self, sub_matrix_props, host_sub_matrix_rows, matrix_placements,
               weight_fixed_point):
        """Get the size requirements of the region in bytes.

        Parameters
        ----------
        sub_matrix_props : list of :py:class:`._SubMatrix`
            Properties of the sub matrices to be written
            to synaptic matrix region
        host_sub_matrix_rows : list of list of numpy arrays
            Partitioned matrix rows generated on host to be written to SpiNNaker
        matrix_placements : list of integers
            Offsets in words at which sub_matrices will be
            written into synaptic matrix region

        Returns
        -------
        int
            The number of bytes required to store the data in the given slice
            of the region.
        """
        # Get the offset of last matrix, add its size and convert to bytes
        # **NOTE** assumes placement is monotonic
        if len(matrix_placements) == 0:
            return 0
        else:
            return 4 * (matrix_placements[-1] + sub_matrix_props[-1].size_words)

    def write_subregion_to_file(self, fp, sub_matrix_props, host_sub_matrix_rows,
                                matrix_placements, weight_fixed_point):
        """Write a portion of the region to a file applying the formatter.

        Parameters
        ----------
        sub_matrix_props : list of :py:class:`._SubMatrix`
            Properties of the sub matrices to be written
            to synaptic matrix region
        host_sub_matrix_rows : list of list of numpy arrays
            Partitioned matrix rows generated on hostto be written to SpiNNaker
        matrix_placements : list of integers
            Offsets in words at which sub_matrices will be
            written into synaptic matrix region
        """
        # Create a converter to convert floating
        # point weights to correct format
        float_to_weight = NumpyFloatToFixConverter(
            self.signed_weight, self.FixedPointWeightBits, weight_fixed_point)

        # Loop through sub matrices
        # **NOTE** because only the matrices generated
        # on host are included, in sub_matrix_rows, this
        # loop will not loop over the matrices to generate on chip
        for matrix, matrix_rows, placement in zip(sub_matrix_props,
                                                  host_sub_matrix_rows,
                                                  matrix_placements):
            # Seek to the absolute offset for this matrix
            # **NOTE** placement is in WORDS
            fp.seek(placement * 4, 0)

            # Build matrix large enough for entire ragged matrix
            num_row_words = self._get_num_row_words(matrix.max_cols)
            num_matrix_words = len(matrix_rows) * num_row_words
            matrix_words = np.empty((len(matrix_rows), num_row_words),
                                    dtype=np.uint32)

            # Calculate the number of extension words required and build
            # Second numpy array to contain concatenated extension rows
            num_ext_words = matrix.size_words - num_matrix_words
            ext_words = np.empty(num_ext_words, dtype=np.uint32)

            logger.debug("\t\t\t\t\tWriting matrix placement:%u, max cols:%u, "
                         "matrix words:%u, num extension words:%u, num rows:%u",
                         placement, matrix.max_cols, num_matrix_words,
                         matrix.size_words - num_matrix_words, len(matrix_rows))

            # Loop through matrix rows
            next_row_offset = 0
            for i, row in enumerate(matrix_rows):
                # Write base row to matrix
                next_row = None if len(row) == 1 else row[1]
                self._write_row(row[0], next_row,
                                placement + next_row_offset + num_matrix_words,
                                float_to_weight, matrix_words[i])

                # Loop through extension rows
                for r, ext_row in enumerate(row[1:], start=1):
                    num_ext_row_words = self._get_num_row_words(len(ext_row[1]))
                    next_row = None if len(row) == (r + 1) else row[r + 1]
                    self._write_row(
                        ext_row, next_row,
                        placement + next_row_offset + num_ext_row_words + num_matrix_words,
                        float_to_weight, ext_words[next_row_offset:])

                    next_row_offset += num_ext_row_words

            # Write matrix followed by extension words
            fp.write(matrix_words.tostring())
            fp.write(ext_words.tostring())

    # --------------------------------------------------------------------------
    # Public methods
    # --------------------------------------------------------------------------
    def estimate_matrix_words(self, num_pre, max_cols, max_sub_rows,
                              max_sub_row_length):
        # Because of the number of bits available for storing
        # max_cols, rows with 0 synapses cannot be represented
        max_cols = max(1, max_cols)

        # Calculate the 'width' in words of
        # the ragged portion of the synaptic matrix
        ragged_words = self._get_num_row_words(max_cols)

        # Calculate the maximum size in words of the delays
        # sub-rows associated with any pre-synaptic neuron
        delay_words = (max_sub_rows *
                       self._get_num_row_words(max_sub_row_length))

        # Calculate final size
        return num_pre * (ragged_words + delay_words)

    def partition_matrices(self, post_vertex_slice, pre_pop_sub_rows,
                           incoming_connections):
        # Loop through all incoming connections
        sub_matrix_props = []
        sub_matrix_rows = []

        # Loop through presynaptic population
        for pre_pop, pre_n_verts in iteritems(incoming_connections):
            # If no rows have been generated on the
            # host for this connection, skip
            if not pre_pop in pre_pop_sub_rows:
                continue

            # Get the list of sub-rows associated
            # with this presynaptic population
            sub_rows = pre_pop_sub_rows[pre_pop]

            # Loop through presynaptic vertices
            for pre_n_vert in pre_n_verts:
                # Slice out the sub-rows asssociated
                # with this presynaptic neuron vert
                vert_sub_rows = sub_rows[pre_n_vert.neuron_slice.python_slice]

                max_cols = 1
                num_ext_words = 0
                any_connections = False
                for i, sub_row in enumerate(vert_sub_rows):
                    # If sub-row has any elements
                    if len(sub_row) != 0:
                        # Make indices relative to vertex start
                        sub_row["index"] -= post_vertex_slice.start

                        # There is at least one connection so
                        # this matrix needs to be placed
                        any_connections = True

                        # Determine which delay slot each sub-rob entry is in
                        sub_row_delay_slot = (sub_row["delay"] - 1) / self.max_dtcm_delay_slots

                        # Sort sub-row by delay slot
                        sub_row_order = np.argsort(sub_row_delay_slot)
                        sub_row = sub_row[sub_row_order]
                        sub_row_delay_slot = sub_row_delay_slot[sub_row_order]

                        # Check that no zero delays were inserted
                        # This would result in a negative sub-row delay slot
                        assert sub_row_delay_slot[0] >= 0

                        # Take cumulative sum of the number of synapses
                        # in each delay slot to obtain sections of
                        # sub_row which belong in each delay slot
                        sub_row_lengths = np.bincount(sub_row_delay_slot)
                        sub_row_sections = np.cumsum(sub_row_lengths)

                        # Split sub-row into delay rows based
                        # on these sections, filtering out empty
                        # rows if they aren't the first row
                        vert_sub_rows[i] = [(e * self.max_dtcm_delay_slots, r)
                                    for e, r in enumerate(
                                        np.split(sub_row, sub_row_sections))
                                    if e == 0 or len(r) > 0]

                        # Calculate number of extension words thos
                        num_ext_words += self._get_num_ext_words(
                            len(vert_sub_rows[i]), sub_row_lengths,
                            sub_row_sections)

                        # Update maximum number of columns based
                        # on length of first delay slot
                        max_cols = max(max_cols, sub_row_sections[0])
                    # Otherwise, add empty row
                    else:
                        vert_sub_rows[i] = [(0, ())]

                if any_connections:
                    # Calculate matrix size in words - size of square
                    # matrix added to number of extension words
                    size_words = num_ext_words +\
                        (len(vert_sub_rows) * self._get_num_row_words(max_cols))

                    # Add sub matrix to list
                    sub_matrix_props.append(
                        SubMatrix(pre_n_vert.routing_key,
                                  pre_n_vert.routing_mask,
                                  pre_n_vert.neuron_slice,
                                  pre_n_vert.vert_index,
                                  size_words, max_cols))
                    sub_matrix_rows.append(vert_sub_rows)

        return sub_matrix_props, sub_matrix_rows

    def partition_on_chip_matrix(self, post_vertex_slice,
                                 pre_pop_on_chip_projection,
                                 incoming_connections):
        # Loop through all incoming connections
        sub_matrix_props = []
        sub_matrix_projs = []

        for pre_pop, pre_n_verts in iteritems(incoming_connections):
            # If connections from this populations
            # should be generated on host, skip
            if not pre_pop in pre_pop_on_chip_projection:
                continue

            # Get list of projections coming from
            # pre_pop which should be expanded on chip
            assert len(pre_pop_on_chip_projection[pre_pop]) == 1
            proj = pre_pop_on_chip_projection[pre_pop][0]

            # Loop through presynaptic vertices
            for pre_n_vert in pre_n_verts:
                # Estimate max dimensions of sub-matrix
                max_cols, max_sub_rows, max_sub_row_length =\
                    proj._estimate_max_dims(pre_n_vert.neuron_slice,
                                            post_vertex_slice)

                # If sub-matrix has any synapses
                if max_cols > 0 or max_sub_rows > 0:
                    # Estimate the maximum size of this in SDRAM
                    size_words = self.estimate_matrix_words(
                        len(pre_n_vert.neuron_slice), max_cols,
                        max_sub_rows, max_sub_row_length)

                    # Add sub matrix to list
                    sub_matrix_props.append(
                        SubMatrix(pre_n_vert.routing_key,
                                  pre_n_vert.routing_mask,
<<<<<<< HEAD
                                  pre_n_vert.neuron_slice,
                                  pre_n_vert.vert_index,
                                  size_words, max_cols))
=======
                                  size_words, max(1, max_cols)))
>>>>>>> b07395ee
                    sub_matrix_projs.append((proj, len(pre_n_vert.neuron_slice)))

        return sub_matrix_props, sub_matrix_projs

    def read_sub_matrix(self, pre_n_vert, post_s_vert, names,
                        region_mem, sim_timestep_ms):
        # Find the matrix properties and placement of sub-matrix
        # associated with pre-synaptic neuron vertex
        vert_matrix_prop, vert_matrix_placement = next((
            (s, p) for s, p in zip(post_s_vert.sub_matrix_props,
                                   post_s_vert.matrix_placements)
            if s.key == pre_n_vert.routing_key),
            (None, None))
        assert vert_matrix_prop is not None
        assert vert_matrix_placement is not None

        # Calculate the size of the ragged matrix
        num_rows = len(pre_n_vert.neuron_slice)
        num_row_words = self._get_num_row_words(vert_matrix_prop.max_cols)
        num_matrix_words = (num_row_words * num_rows)

        logger.debug("\tReading matrix - max cols:%u, size words:%u, "
                     "num row words:%u, num matrix words:%u, num rows:%u",
                     vert_matrix_prop.max_cols, vert_matrix_prop.size_words,
                     num_row_words, num_matrix_words, num_rows)

        # Seek to the absolute offset for this matrix
        # **NOTE** placement is in WORDS
        region_mem.seek(vert_matrix_placement * 4, 0)

        # Read matrix from memory
        data = region_mem.read(vert_matrix_prop.size_words * 4)

        # Load into numpy
        data = np.fromstring(data, dtype=np.uint32)

        # On this basis, create two views
        matrix_words = data[:num_matrix_words]
        ext_words = data[num_matrix_words:]

        # Reshape matrix words
        matrix_words = matrix_words.reshape((num_rows, -1))

        # Create a converter to convert fixed
        # point weights back to floating point
        weight_to_float = NumpyFixToFloatConverter(
            post_s_vert.weight_fixed_point)

        # Build data type for rows
        dtype = np.dtype(
            [(n, np.float32 if n == "weight" or n == "delay" else np.uint32)
             for n in names])
        logger.debug("\tUsing row dtype:%s, weight fixed point:%u",
                     dtype, post_s_vert.weight_fixed_point)

        # Loop through matrix rows
        synapses = []
        for i, r in enumerate(matrix_words):
            # Read row
            row = self._read_row(i, r, pre_n_vert.neuron_slice,
                                 post_s_vert.post_neuron_slice,
                                 weight_to_float, dtype)

            # If delays are required, scale into simulation timesteps
            if "delay" in dtype.names:
                row[3]["delay"] *= sim_timestep_ms

            # Extract synapses from row
            row_synapses = row[3]

            # While this row has more extension
            total_ext_delay = 0
            while row[0] != 0:
                # Add next row's delay to total
                total_ext_delay += row[0]

                # Make offset relative to start of extension words
                ext_row_start = row[1] - num_matrix_words - vert_matrix_placement
                assert ext_row_start >= 0

                # Convert extension row length to words
                ext_row_end = ext_row_start + self._get_num_row_words(row[2])

                # Create view of new extension row data
                ext_row_data = ext_words[ext_row_start:ext_row_end]

                # Read next extension row
                row = self._read_row(i, ext_row_data, pre_n_vert.neuron_slice,
                                    post_s_vert.post_neuron_slice,
                                    weight_to_float, dtype)

                # If delays are required, add total extended delay
                # and scale into simulation timesteps
                if "delay" in dtype.names:
                    row[3]["delay"] =\
                        (row[3]["delay"] + total_ext_delay) * sim_timestep_ms

                # Stack extension row synapses onto row
                row_synapses = np.hstack((row_synapses, row[3]))

            # Add complete row of synapses to list
            synapses.append(row_synapses)

        return synapses

    # --------------------------------------------------------------------------
    # Private methods
    # --------------------------------------------------------------------------
    def _read_row(self, pre_idx, row_words, pre_slice, post_slice,
                  weight_to_float, dtype):
        num_synapses = row_words[0]

        # Create empty array to hold synapses
        synapses = np.empty(num_synapses, dtype=dtype)

        # Extract the delay extension fields from row
        next_row_delay = row_words[1]
        next_row_offset, next_row_length = extract_row_offset_length(
            row_words[2], self.LengthBits)

        # If pre-synaptic indices are required, fill them in
        if "presynaptic_index" in dtype.names:
            synapses["presynaptic_index"][:] = pre_idx + pre_slice.start

        # Read synapses
        self._read_synapses(row_words[3:], weight_to_float, dtype, synapses)

        # If post-synaptic indices are required,
        # add post-synaptic slice start to them
        if "postsynaptic_index" in dtype.names:
            synapses["postsynaptic_index"] += post_slice.start

        return next_row_delay, next_row_offset, next_row_length, synapses

    def _write_row(self, row, next_row, next_row_offset,
                   float_to_weight, destination):
        # Write actual length of row (in synapses)
        num_synapses = len(row[1])
        destination[0] = num_synapses

        # If there is no next row, write zeros to next two words
        if next_row is None:
            destination[1] = 0
            destination[2] = 0
        # Otherwise
        else:
            # Write relative delay of next_row from row
            destination[1] = (next_row[0] - row[0])

            # Write word containing the offset to the
            # next row and its length (in synapses)
            destination[2] = combine_row_offset_length(next_row_offset,
                                                       len(next_row[1]),
                                                       self.LengthBits)
        # If there are any synapses in row
        # **NOTE** empty rows may be tuples or empty
        # lists both of which break the following code
        if num_synapses > 0:
            # Extract the DTCM component of delay
            # **NOTE** subtract one so there is a minimum of 1 slot of delay
            dtcm_delay = 1 + ((row[1]["delay"] - 1) % self.max_dtcm_delay_slots)

            # Convert weight to fixed point, taking
            # absolute if weight is unsigned
            if self.signed_weight:
                weight_fixed = float_to_weight(row[1]["weight"])
            else:
                weight_fixed = float_to_weight(np.abs(row[1]["weight"]))

            # Write synapses
            num_row_words = self._get_num_row_words(num_synapses)
            self._write_synapses(dtcm_delay, weight_fixed,
                                 row[1]["index"],
                                 destination[3:num_row_words])<|MERGE_RESOLUTION|>--- conflicted
+++ resolved
@@ -288,13 +288,9 @@
                     sub_matrix_props.append(
                         SubMatrix(pre_n_vert.routing_key,
                                   pre_n_vert.routing_mask,
-<<<<<<< HEAD
                                   pre_n_vert.neuron_slice,
                                   pre_n_vert.vert_index,
-                                  size_words, max_cols))
-=======
                                   size_words, max(1, max_cols)))
->>>>>>> b07395ee
                     sub_matrix_projs.append((proj, len(pre_n_vert.neuron_slice)))
 
         return sub_matrix_props, sub_matrix_projs
