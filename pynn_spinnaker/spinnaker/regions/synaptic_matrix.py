# Import modules
import itertools
import logging
import numpy as np

# Import classes
from collections import namedtuple
from region import Region
from rig.type_casts import NumpyFloatToFixConverter, NumpyFixToFloatConverter

# Import functions
from six import iteritems
from ..utils import combine_row_offset_length, extract_row_offset_length

logger = logging.getLogger("pynn_spinnaker")

SubMatrix = namedtuple("SubMatrix", ["key", "mask", "size_words", "max_cols"])

# ------------------------------------------------------------------------------
# SynapticMatrix
# ------------------------------------------------------------------------------
class SynapticMatrix(Region):
    # Number of bits for various synapse components
    IndexBits = 10
    DelayBits = 3

    # How many bits are used to represent (extension) row length
    LengthBits = 10

    # 3 header words :
    # > num synapses
    # > next delay row time
    # > next delay offset-length
    NumHeaderWords = 3

    def __init__(self, synapse_type):
        self.signed_weight = synapse_type._signed_weight
        self.max_dtcm_delay_slots = synapse_type._max_dtcm_delay_slots

    # --------------------------------------------------------------------------
    # Region methods
    # --------------------------------------------------------------------------
    def sizeof(self, sub_matrix_props, host_sub_matrix_rows, matrix_placements,
               weight_fixed_point):
        """Get the size requirements of the region in bytes.

        Parameters
        ----------
        sub_matrix_props : list of :py:class:`._SubMatrix`
            Properties of the sub matrices to be written
            to synaptic matrix region
        host_sub_matrix_rows : list of list of numpy arrays
            Partitioned matrix rows generated on host to be written to SpiNNaker
        matrix_placements : list of integers
            Offsets in words at which sub_matrices will be
            written into synaptic matrix region

        Returns
        -------
        int
            The number of bytes required to store the data in the given slice
            of the region.
        """
        # Get the offset of last matrix, add its size and convert to bytes
        # **NOTE** assumes placement is monotonic
        if len(matrix_placements) == 0:
            return 0
        else:
            return 4 * (matrix_placements[-1] + sub_matrix_props[-1].size_words)

    def write_subregion_to_file(self, fp, sub_matrix_props, host_sub_matrix_rows,
                                matrix_placements, weight_fixed_point):
        """Write a portion of the region to a file applying the formatter.

        Parameters
        ----------
        sub_matrix_props : list of :py:class:`._SubMatrix`
            Properties of the sub matrices to be written
            to synaptic matrix region
        host_sub_matrix_rows : list of list of numpy arrays
            Partitioned matrix rows generated on hostto be written to SpiNNaker
        matrix_placements : list of integers
            Offsets in words at which sub_matrices will be
            written into synaptic matrix region
        """
        # Create a converter to convert floating
        # point weights to correct format
        float_to_weight = NumpyFloatToFixConverter(
            self.signed_weight, self.FixedPointWeightBits, weight_fixed_point)

        # Loop through sub matrices
        # **NOTE** because only the matrices generated
        # on host are included, in sub_matrix_rows, this
        # loop will not loop over the matrices to generate on chip
        for matrix, matrix_rows, placement in zip(sub_matrix_props,
                                                  host_sub_matrix_rows,
                                                  matrix_placements):
            # Seek to the absolute offset for this matrix
            # **NOTE** placement is in WORDS
            fp.seek(placement * 4, 0)

            # Build matrix large enough for entire ragged matrix
            num_row_words = self._get_num_row_words(matrix.max_cols)
            num_matrix_words = len(matrix_rows) * num_row_words
            matrix_words = np.empty((len(matrix_rows), num_row_words),
                                    dtype=np.uint32)

            # Calculate the number of extension words required and build
            # Second numpy array to contain concatenated extension rows
            num_ext_words = matrix.size_words - num_matrix_words
            ext_words = np.empty(num_ext_words, dtype=np.uint32)

            logger.debug("\t\t\t\t\tWriting matrix placement:%u, max cols:%u, "
                         "matrix words:%u, num extension words:%u, num rows:%u",
                         placement, matrix.max_cols, num_matrix_words,
                         matrix.size_words - num_matrix_words, len(matrix_rows))

            # Loop through matrix rows
            next_row_offset = 0
            for i, row in enumerate(matrix_rows):
                # Write base row to matrix
                next_row = None if len(row) == 1 else row[1]
                self._write_row(row[0], next_row,
                                placement + next_row_offset + num_matrix_words,
                                float_to_weight, matrix_words[i])

                # Loop through extension rows
                for r, ext_row in enumerate(row[1:], start=1):
                    num_ext_row_words = self._get_num_row_words(len(ext_row[1]))
                    next_row = None if len(row) == (r + 1) else row[r + 1]
                    self._write_row(
                        ext_row, next_row,
                        placement + next_row_offset + num_ext_row_words + num_matrix_words,
                        float_to_weight, ext_words[next_row_offset:])

                    next_row_offset += num_ext_row_words

            # Write matrix followed by extension words
            fp.write(matrix_words.tostring())
            fp.write(ext_words.tostring())

    # --------------------------------------------------------------------------
    # Public methods
    # --------------------------------------------------------------------------
    def estimate_matrix_bytes(self, pre_slice, max_row_synapses):
        return self._get_num_row_words(max_row_synapses) * len(pre_slice) * 4

    def partition_matrices(self, post_vertex_slice, pre_pop_sub_rows,
                           incoming_connections):
        # Loop through all incoming connections
        sub_matrix_props = []
        sub_matrix_rows = []

        # Loop through presynaptic population
        for pre_pop, pre_n_verts in iteritems(incoming_connections):
            # If no rows have been generated on the
            # host for this connection, skip
            if not pre_pop in pre_pop_sub_rows:
                continue

            # Get the list of sub-rows associated
            # with this presynaptic population
            sub_rows = pre_pop_sub_rows[pre_pop]

            # Loop through presynaptic vertices
            for pre_n_vert in pre_n_verts:
                # Slice out the sub-rows asssociated
                # with this presynaptic neuron vert
                vert_sub_rows = sub_rows[pre_n_vert.neuron_slice.python_slice]

                max_cols = 1
                num_ext_words = 0
                any_connections = False
                for i, sub_row in enumerate(vert_sub_rows):
                    # If sub-row has any elements
                    if len(sub_row) != 0:
                        # Make indices relative to vertex start
                        sub_row["index"] -= post_vertex_slice.start

                        # There is at least one connection so
                        # this matrix needs to be placed
                        any_connections = True

                        # Determine which delay slot each sub-rob entry is in
                        sub_row_delay_slot = (sub_row["delay"] - 1) / self.max_dtcm_delay_slots

                        # Sort sub-row by delay slot
                        sub_row_order = np.argsort(sub_row_delay_slot)
                        sub_row = sub_row[sub_row_order]
                        sub_row_delay_slot = sub_row_delay_slot[sub_row_order]

                        # Check that no zero delays were inserted
                        # This would result in a negative sub-row delay slot
                        assert sub_row_delay_slot[0] >= 0

                        # Take cumulative sum of the number of synapses
                        # in each delay slot to obtain sections of
                        # sub_row which belong in each delay slot
                        sub_row_lengths = np.bincount(sub_row_delay_slot)
                        sub_row_sections = np.cumsum(sub_row_lengths)

                        # Split sub-row into delay rows based
                        # on these sections, filtering out empty
                        # rows if they aren't the first row
                        vert_sub_rows[i] = [(e * self.max_dtcm_delay_slots, r)
                                    for e, r in enumerate(
                                        np.split(sub_row, sub_row_sections))
                                    if e == 0 or len(r) > 0]

                        # Calculate number of extension words thos
                        num_ext_words += self._get_num_ext_words(
                            len(vert_sub_rows[i]), sub_row_lengths,
                            sub_row_sections)

                        # Update maximum number of columns based
                        # on length of first delay slot
                        max_cols = max(max_cols, sub_row_sections[0])
                    # Otherwise, add empty row
                    else:
                        vert_sub_rows[i] = [(0, ())]

                if any_connections:
                    # Calculate matrix size in words - size of square
                    # matrix added to number of extension words
                    size_words = num_ext_words +\
                        (len(vert_sub_rows) * self._get_num_row_words(max_cols))

                    # Add sub matrix to list
                    sub_matrix_props.append(
                        SubMatrix(pre_n_vert.routing_key,
                                  pre_n_vert.routing_mask,
                                  size_words, max_cols))
                    sub_matrix_rows.append(vert_sub_rows)

        return sub_matrix_props, sub_matrix_rows

<<<<<<< HEAD
    def read_sub_matrix(self, pre_n_vert, post_s_vert, names,
                        region_mem, sim_timestep_ms):
=======
    def partition_on_chip_matrix(self, post_vertex_slice,
                                 pre_pop_on_chip_projection,
                                 incoming_connections):
        # Loop through all incoming connections
        sub_matrix_props = []
        sub_matrix_projs = []

        for pre_pop, pre_n_verts in iteritems(incoming_connections):
            # If connections from this populations
            # should be generated on host, skip
            if not pre_pop in pre_pop_on_chip_projection:
                continue

            # Get list of projections coming from
            # pre_pop which should be expanded on chip
            assert len(pre_pop_on_chip_projection[pre_pop]) == 1
            proj = pre_pop_on_chip_projection[pre_pop][0]

            # Loop through presynaptic vertices
            for pre_n_vert in pre_n_verts:
                # Estimate maximum row length
                max_cols = proj._estimate_max_row_synapses(
                    pre_n_vert.neuron_slice, post_vertex_slice)

                # If matrix has any columns
                if max_cols > 0:
                    # **TODO** this takes no account of extension rows

                    # Count rows
                    num_rows = len(pre_n_vert.neuron_slice)

                    # Calculate matrix size in words -
                    # size of square matrix
                    size_words = num_rows * self._get_num_row_words(max_cols)

                    # Add sub matrix to list
                    sub_matrix_props.append(
                        SubMatrix(pre_n_vert.routing_key,
                                  pre_n_vert.routing_mask,
                                  size_words, max_cols))
                    sub_matrix_projs.append((proj, num_rows))

        return sub_matrix_props, sub_matrix_projs

    def read_sub_matrix(self, pre_n_vert, post_s_vert, names, region_mem):
>>>>>>> df01adef
        # Find the matrix properties and placement of sub-matrix
        # associated with pre-synaptic neuron vertex
        vert_matrix_prop, vert_matrix_placement = next((
            (s, p) for s, p in zip(post_s_vert.sub_matrix_props,
                                   post_s_vert.matrix_placements)
            if s.key == pre_n_vert.routing_key),
            (None, None))
        assert vert_matrix_prop is not None
        assert vert_matrix_placement is not None

        # Calculate the size of the ragged matrix
        num_rows = len(pre_n_vert.neuron_slice)
        num_row_words = self._get_num_row_words(vert_matrix_prop.max_cols)
        num_matrix_words = (num_row_words * num_rows)

        logger.debug("\tReading matrix - max cols:%u, size words:%u, "
                     "num row words:%u, num matrix words:%u, num rows:%u",
                     vert_matrix_prop.max_cols, vert_matrix_prop.size_words,
                     num_row_words, num_matrix_words, num_rows)

        # Seek to the absolute offset for this matrix
        # **NOTE** placement is in WORDS
        region_mem.seek(vert_matrix_placement * 4, 0)

        # Read matrix from memory
        data = region_mem.read(vert_matrix_prop.size_words * 4)

        # Load into numpy
        data = np.fromstring(data, dtype=np.uint32)

        # On this basis, create two views
        matrix_words = data[:num_matrix_words]
        ext_words = data[num_matrix_words:]

        # Reshape matrix words
        matrix_words = matrix_words.reshape((num_rows, -1))

        # Create a converter to convert fixed
        # point weights back to floating point
        weight_to_float = NumpyFixToFloatConverter(
            post_s_vert.weight_fixed_point)

        # Build data type for rows
        dtype = np.dtype(
            [(n, np.float32 if n == "weight" or n == "delay" else np.uint32)
             for n in names])
        logger.debug("\tUsing row dtype:%s, weight fixed point:%u",
                     dtype, post_s_vert.weight_fixed_point)

        # Loop through matrix rows
        synapses = []
        for i, r in enumerate(matrix_words):
            # Read row
            row = self._read_row(i, r, pre_n_vert.neuron_slice,
                                 post_s_vert.post_neuron_slice,
                                 weight_to_float, dtype)

            # If delays are required, scale into simulation timesteps
            if "delay" in dtype.names:
                row[3]["delay"] *= sim_timestep_ms

            # Extract synapses from row
            row_synapses = row[3]

            # While this row has more extension
            total_ext_delay = 0
            while row[0] != 0:
                # Add next row's delay to total
                total_ext_delay += row[0]

                # Make offset relative to start of extension words
                ext_row_start = row[1] - num_matrix_words - vert_matrix_placement
                assert ext_row_start >= 0

                # Convert extension row length to words
                ext_row_end = ext_row_start + self._get_num_row_words(row[2])

                # Create view of new extension row data
                ext_row_data = ext_words[ext_row_start:ext_row_end]

                # Read next extension row
                row = self._read_row(i, ext_row_data, pre_n_vert.neuron_slice,
                                    post_s_vert.post_neuron_slice,
                                    weight_to_float, dtype)

                # If delays are required, add total extended delay
                # and scale into simulation timesteps
                if "delay" in dtype.names:
                    row[3]["delay"] =\
                        (row[3]["delay"] + total_ext_delay) * sim_timestep_ms

                # Stack extension row synapses onto row
                row_synapses = np.hstack((row_synapses, row[3]))

            # Add complete row of synapses to list
            synapses.append(row_synapses)

        return synapses

    # --------------------------------------------------------------------------
    # Private methods
    # --------------------------------------------------------------------------
    def _read_row(self, pre_idx, row_words, pre_slice, post_slice,
                  weight_to_float, dtype):
        num_synapses = row_words[0]

        # Create empty array to hold synapses
        synapses = np.empty(num_synapses, dtype=dtype)

        # Extract the delay extension fields from row
        next_row_delay = row_words[1]
        next_row_offset, next_row_length = extract_row_offset_length(
            row_words[2], self.LengthBits)

        # If pre-synaptic indices are required, fill them in
        if "presynaptic_index" in dtype.names:
            synapses["presynaptic_index"][:] = pre_idx + pre_slice.start

        # Read synapses
        self._read_synapses(row_words[3:], weight_to_float, dtype, synapses)

        # If post-synaptic indices are required,
        # add post-synaptic slice start to them
        if "postsynaptic_index" in dtype.names:
            synapses["postsynaptic_index"] += post_slice.start

        return next_row_delay, next_row_offset, next_row_length, synapses

    def _write_row(self, row, next_row, next_row_offset,
                             float_to_weight, destination):
        # Write actual length of row (in synapses)
        num_synapses = len(row[1])
        destination[0] = num_synapses

        # If there is no next row, write zeros to next two words
        if next_row is None:
            destination[1] = 0
            destination[2] = 0
        # Otherwise
        else:
            # Write relative delay of next_row from row
            destination[1] = (next_row[0] - row[0])

            # Write word containing the offset to the
            # next row and its length (in synapses)
            destination[2] = combine_row_offset_length(next_row_offset,
                                                       len(next_row[1]),
                                                       self.LengthBits)
        # If there are any synapses in row
        # **NOTE** empty rows may be tuples or empty
        # lists both of which break the following code
        if num_synapses > 0:
            # Extract the DTCM component of delay
            # **NOTE** subtract one so there is a minimum of 1 slot of delay
            dtcm_delay = 1 + ((row[1]["delay"] - 1) % self.max_dtcm_delay_slots)

            # Convert weight to fixed point, taking
            # absolute if weight is unsigned
            if self.signed_weight:
                weight_fixed = float_to_weight(row[1]["weight"])
            else:
                weight_fixed = float_to_weight(np.abs(row[1]["weight"]))

            # Write synapses
            num_row_words = self._get_num_row_words(num_synapses)
            self._write_synapses(dtcm_delay, weight_fixed,
                                 row[1]["index"],
                                 destination[3:num_row_words])<|MERGE_RESOLUTION|>--- conflicted
+++ resolved
@@ -234,10 +234,6 @@
 
         return sub_matrix_props, sub_matrix_rows
 
-<<<<<<< HEAD
-    def read_sub_matrix(self, pre_n_vert, post_s_vert, names,
-                        region_mem, sim_timestep_ms):
-=======
     def partition_on_chip_matrix(self, post_vertex_slice,
                                  pre_pop_on_chip_projection,
                                  incoming_connections):
@@ -282,8 +278,8 @@
 
         return sub_matrix_props, sub_matrix_projs
 
-    def read_sub_matrix(self, pre_n_vert, post_s_vert, names, region_mem):
->>>>>>> df01adef
+    def read_sub_matrix(self, pre_n_vert, post_s_vert, names,
+                        region_mem, sim_timestep_ms):
         # Find the matrix properties and placement of sub-matrix
         # associated with pre-synaptic neuron vertex
         vert_matrix_prop, vert_matrix_placement = next((
