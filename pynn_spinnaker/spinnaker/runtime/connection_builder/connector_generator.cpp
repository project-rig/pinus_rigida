#include "connector_generator.h"

<<<<<<< HEAD
// Common includes
#include "../common/log.h"
#include "../common/random/mars_kiss64.h"
#include "../common/maths/hypergeometric.h"
#include "../common/maths/binomial.h"

// Namespaces
using namespace Common::Maths;
=======
// Rig CPP common includes
#include "rig_cpp_common/log.h"
#include "rig_cpp_common/random/mars_kiss64.h"
>>>>>>> c4d3d53c

//-----------------------------------------------------------------------------
// ConnectionBuilder::ConnectorGenerator::AllToAll
//-----------------------------------------------------------------------------
ConnectionBuilder::ConnectorGenerator::AllToAll::AllToAll(uint32_t *&region)
{
  m_AllowSelfConnections = *region++;

  LOG_PRINT(LOG_LEVEL_INFO, "\t\tAll-to-all connector: Allow self connections: %u",
	    m_AllowSelfConnections);
}
//-----------------------------------------------------------------------------
unsigned int ConnectionBuilder::ConnectorGenerator::AllToAll::Generate(
  unsigned int row, unsigned int maxRowSynapses, unsigned int numPostNeurons,
  unsigned int vertexPostSlice, unsigned int vertexPreSlice,
  MarsKiss64 &, uint32_t (&indices)[1024])
{
  if(numPostNeurons != maxRowSynapses)
  {
    LOG_PRINT(LOG_LEVEL_ERROR, "Cannot generate all-to-all connection row num post neurons:%u != max row synapses:%u",
      numPostNeurons, maxRowSynapses);
    return 0;
  }

  // The column index on the diagonal for this row, i.e., the column to not
  // connect to if self connections are not allowed
  int columnRelativeToPost = (int)row + (int)vertexPreSlice - (int)vertexPostSlice;

  // Write indices
  int i;
  unsigned int k = 0;
  for(i = 0; i < numPostNeurons; i++)
  {
    if (m_AllowSelfConnections || i != columnRelativeToPost)
      indices[k++] = i;
  }

  return k;
}

//-----------------------------------------------------------------------------
// ConnectionBuilder::ConnectorGenerator::OneToOne
//-----------------------------------------------------------------------------
ConnectionBuilder::ConnectorGenerator::OneToOne::OneToOne(uint32_t *&)
{
  LOG_PRINT(LOG_LEVEL_INFO, "\t\tOne-to-one connector");
}
//-----------------------------------------------------------------------------
unsigned int ConnectionBuilder::ConnectorGenerator::OneToOne::Generate(
  unsigned int row, unsigned int, unsigned int numPostNeurons,
  unsigned int vertexPostSlice, unsigned int vertexPreSlice,
  MarsKiss64 &, uint32_t (&indices)[1024])
{
  // The column index on the diagonal for this row, i.e., the column to
  // connect to
  int columnRelativeToPost = (int)row + (int)vertexPreSlice - (int)vertexPostSlice;

  unsigned int k = 0;
  // If that index is within this slice, add index to row
  if (columnRelativeToPost >= 0 || columnRelativeToPost < (int)numPostNeurons)
    indices[k++] = columnRelativeToPost;

  return k;
}

//-----------------------------------------------------------------------------
// ConnectionBuilder::ConnectorGenerator::FixedProbability
//-----------------------------------------------------------------------------
ConnectionBuilder::ConnectorGenerator::FixedProbability::FixedProbability(uint32_t *&region)
{
  m_AllowSelfConnections = *region++;
  m_Probability = *region++;

  LOG_PRINT(LOG_LEVEL_INFO, "\t\tFixed-probability connector: probability:%u",
    m_Probability);
}
//-----------------------------------------------------------------------------
unsigned int ConnectionBuilder::ConnectorGenerator::FixedProbability::Generate(
  unsigned int row, unsigned int maxRowSynapses, unsigned int numPostNeurons,
  unsigned int vertexPostSlice, unsigned int vertexPreSlice,
  MarsKiss64 &rng, uint32_t (&indices)[1024])
{
  // The column index on the diagonal for this row, i.e., the column to not
  // connect to if self connections are not allowed
  int columnRelativeToPost = (int)row + (int)vertexPreSlice - (int)vertexPostSlice;

  // Write indices
  int i;
  unsigned int k = 0;
  for(i = 0; i < numPostNeurons; i++)
  {
    // If draw if less than probability, add index to row
    if(rng.GetNext() < m_Probability &&
       (m_AllowSelfConnections || i != columnRelativeToPost))
    {
      indices[k++] = i;
    }
  }

  // If we have drawn less than the maximum number of synapses
  if(k <= maxRowSynapses)
  {
    return k;
  }
  // Otherwise give error and return maximum
  else
  {
    LOG_PRINT(LOG_LEVEL_ERROR, "Fixed probability connector generation has resulted in %u synapses but max is %u",
              k, maxRowSynapses);
    return maxRowSynapses;
  }
}

//-----------------------------------------------------------------------------
// ConnectionBuilder::ConnectorGenerator::FixedTotalNumber
//-----------------------------------------------------------------------------
ConnectionBuilder::ConnectorGenerator::FixedTotalNumber::FixedTotalNumber(uint32_t *&region)
{
  m_AllowSelfConnections = *region++;
  m_WithReplacement = *region++;
  m_ConnectionsInSubmatrix = *region++;
  m_SubmatrixSize = *region++;

  LOG_PRINT(LOG_LEVEL_INFO, "\t\tFixed total number connector: connections in submatrix: %u %u",
	    m_ConnectionsInSubmatrix, m_WithReplacement);
}
//-----------------------------------------------------------------------------
unsigned int ConnectionBuilder::ConnectorGenerator::FixedTotalNumber::Generate(
  unsigned int, unsigned int maxRowSynapses, unsigned int numPostNeurons,
  unsigned int, unsigned int,
  MarsKiss64 &rng, uint32_t (&indices)[1024])
{
  unsigned int i;

  unsigned int numInRow;
  if (m_WithReplacement)
    numInRow = Binomial(m_ConnectionsInSubmatrix,
			 numPostNeurons,
			 m_SubmatrixSize, rng);
  else
    numInRow = Hypergeom(m_ConnectionsInSubmatrix,
			 m_SubmatrixSize - m_ConnectionsInSubmatrix,
			 numPostNeurons, rng);

  m_ConnectionsInSubmatrix -= numInRow;
  m_SubmatrixSize -= numPostNeurons;

  if (m_WithReplacement)
  {
    for(i=0; i<numInRow; i++)
    {
      unsigned int u01 = (rng.GetNext() & 0x00007fff);
      unsigned int j = (u01 * numPostNeurons) >> 15;
      indices[i] = j;
    }
  }
  else
  {
    // Reservoir sampling
    for(i=0; i<numInRow; i++)
      indices[i] = i;
    for(i=numInRow; i<numPostNeurons; i++)
    {
      // j = rand(0, i) (inclusive)
      unsigned int u01 = (rng.GetNext() & 0x00007fff);
      unsigned int j = (u01 * (i+1)) >> 15;
      if (j < numInRow)
	indices[j] = i;
    }
  }

  // If we have drawn less than the maximum number of synapses
  if(numInRow <= maxRowSynapses)
  {
    return numInRow;
  }
  // Otherwise give error and return maximum
  else
  {
    LOG_PRINT(LOG_LEVEL_ERROR, "Fixed total number connector generation has resulted in %u synapses but max is %u",
              numInRow, maxRowSynapses);
    return maxRowSynapses;
  }
}<|MERGE_RESOLUTION|>--- conflicted
+++ resolved
@@ -1,19 +1,13 @@
 #include "connector_generator.h"
 
-<<<<<<< HEAD
-// Common includes
-#include "../common/log.h"
-#include "../common/random/mars_kiss64.h"
+// Rig CPP common includes
+#include "rig_cpp_common/log.h"
+#include "rig_cpp_common/random/mars_kiss64.h"
+
 #include "../common/maths/hypergeometric.h"
 #include "../common/maths/binomial.h"
 
-// Namespaces
 using namespace Common::Maths;
-=======
-// Rig CPP common includes
-#include "rig_cpp_common/log.h"
-#include "rig_cpp_common/random/mars_kiss64.h"
->>>>>>> c4d3d53c
 
 //-----------------------------------------------------------------------------
 // ConnectionBuilder::ConnectorGenerator::AllToAll
@@ -43,11 +37,12 @@
   int columnRelativeToPost = (int)row + (int)vertexPreSlice - (int)vertexPostSlice;
 
   // Write indices
-  int i;
+  unsigned int i;
   unsigned int k = 0;
   for(i = 0; i < numPostNeurons; i++)
   {
-    if (m_AllowSelfConnections || i != columnRelativeToPost)
+    if (m_AllowSelfConnections ||
+	!(columnRelativeToPost >= 0 && i == ((unsigned int) columnRelativeToPost)))
       indices[k++] = i;
   }
 
@@ -74,7 +69,7 @@
   unsigned int k = 0;
   // If that index is within this slice, add index to row
   if (columnRelativeToPost >= 0 || columnRelativeToPost < (int)numPostNeurons)
-    indices[k++] = columnRelativeToPost;
+    indices[k++] = (uint32_t)columnRelativeToPost;
 
   return k;
 }
@@ -101,13 +96,14 @@
   int columnRelativeToPost = (int)row + (int)vertexPreSlice - (int)vertexPostSlice;
 
   // Write indices
-  int i;
+  unsigned int i;
   unsigned int k = 0;
   for(i = 0; i < numPostNeurons; i++)
   {
     // If draw if less than probability, add index to row
     if(rng.GetNext() < m_Probability &&
-       (m_AllowSelfConnections || i != columnRelativeToPost))
+       (m_AllowSelfConnections ||
+	!(columnRelativeToPost >= 0 && i == ((unsigned int) columnRelativeToPost))))
     {
       indices[k++] = i;
     }
