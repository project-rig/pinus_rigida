--- conflicted
+++ resolved
@@ -1,15 +1,10 @@
 #include "matrix_generator.h"
 
-<<<<<<< HEAD
 // Standard includes
 #include <algorithm>
 
-// Common includes
-#include "../common/log.h"
-=======
 // Rig CPP common includes
 #include "rig_cpp_common/log.h"
->>>>>>> 073261f5
 
 // Connection builder includes
 #include "connector_generator.h"
