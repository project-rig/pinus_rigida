--- conflicted
+++ resolved
@@ -31,7 +31,8 @@
 bool ConnectionBuilder::MatrixGenerator::Base::Generate(uint32_t *synapticMatrixBaseAddress, uint32_t *matrixAddress,
   unsigned int maxRowSynapses, unsigned int weightFixedPoint, unsigned int numPostNeurons,
   unsigned int sizeWords, unsigned int numRows,
-  const ConnectorGenerator::Base *connectorGenerator,
+  unsigned int vertexPostSlice, unsigned int vertexPreSlice,
+  ConnectorGenerator::Base *connectorGenerator,
   const ParamGenerator::Base *delayGenerator,
   const ParamGenerator::Base *weightGenerator,
   MarsKiss64 &rng) const
@@ -57,8 +58,8 @@
     // Generate postsynaptic indices for row
     uint32_t indices[1024];
     LOG_PRINT(LOG_LEVEL_TRACE, "\t\t\t\tGenerating indices");
-    const unsigned int numIndices = connectorGenerator->Generate(i, numPostNeurons,
-                                                                 rng, indices);
+    const unsigned int numIndices = connectorGenerator->Generate(
+      i, numPostNeurons, vertexPostSlice, vertexPreSlice, rng, indices);
     TraceUInt(indices, numIndices);
 
     // Generate delays for each index
@@ -220,40 +221,6 @@
   io_printf(IO_BUF, "\n");
 #endif
 }
-<<<<<<< HEAD
-//-----------------------------------------------------------------------------
-unsigned int ConnectionBuilder::MatrixGenerator::Base::GenerateRow(unsigned int row,
-  unsigned int maxRowSynapses, unsigned int weightFixedPoint, unsigned int numPostNeurons,
-  unsigned int vertexPostSlice, unsigned int vertexPreSlice,
-  ConnectorGenerator::Base *connectorGenerator,
-  const ParamGenerator::Base *delayGenerator,
-  const ParamGenerator::Base *weightGenerator,
-  uint32_t (&indices)[1024], int32_t (&delays)[1024], int32_t (&weights)[1024],
-  MarsKiss64 &rng) const
-{
-  LOG_PRINT(LOG_LEVEL_TRACE, "\t\t\t\tGenerating indices");
-  const unsigned int numIndices = connectorGenerator->Generate(row, maxRowSynapses,
-                                                               numPostNeurons,
-							       vertexPostSlice,
-							       vertexPreSlice,
-                                                               rng, indices);
-  TraceUInt(indices, numIndices);
-  
-  // Generate delays for each index
-  LOG_PRINT(LOG_LEVEL_TRACE, "\t\t\t\tGenerating delays");
-  delayGenerator->Generate(numIndices, 0, rng, delays);
-  TraceInt(delays, numIndices);
-
-  // Generate weights for each index
-  LOG_PRINT(LOG_LEVEL_TRACE, "\t\t\t\tGenerating weights");
-  weightGenerator->Generate(numIndices, weightFixedPoint, rng, weights);
-  TraceInt(weights, numIndices);
-
-  // Return row length
-  return numIndices;
-}
-=======
->>>>>>> b07395ee
 
 //-----------------------------------------------------------------------------
 // ConnectionBuilder::MatrixGenerator::Static
@@ -264,39 +231,15 @@
     IsSignedWeight());
 }
 //-----------------------------------------------------------------------------
-<<<<<<< HEAD
-void ConnectionBuilder::MatrixGenerator::Static::Generate(uint32_t *matrixAddress,
-  unsigned int maxRowSynapses, unsigned int weightFixedPoint,
-  unsigned int numPostNeurons, unsigned int numRows,
-  unsigned int vertexPostSlice, unsigned int vertexPreSlice,
-  ConnectorGenerator::Base *connectorGenerator,
-  const ParamGenerator::Base *delayGenerator,
-  const ParamGenerator::Base *weightGenerator,
-  MarsKiss64 &rng) const
-=======
 unsigned int ConnectionBuilder::MatrixGenerator::Static::WriteRow(uint32_t *rowAddress,
   int32_t startDelay, const uint16_t *subRowStartIndex, const uint16_t *subRowEndIndex,
   const uint32_t (&indices)[1024], const int32_t (&delays)[1024], const int32_t (&weights)[1024]) const
->>>>>>> b07395ee
 {
   // Loop through newly-sorted sub-row indices
   for(const uint16_t *j = subRowStartIndex; j != subRowEndIndex; j++)
   {
-<<<<<<< HEAD
-    LOG_PRINT(LOG_LEVEL_TRACE, "\t\t\tRow %u (%08x)", i, matrixAddress);
-
-    // Generate indices, weights and delays for row
-    uint32_t indices[1024];
-    int32_t delays[1024];
-    int32_t weights[1024];
-    const unsigned int numIndices = GenerateRow(i,
-      maxRowSynapses, weightFixedPoint, numPostNeurons, vertexPostSlice, vertexPreSlice,
-      connectorGenerator, delayGenerator, weightGenerator, indices, delays, weights,
-      rng);
-=======
     // Extract index pointed to by sorted index
     const uint32_t postIndex = indices[*j];
->>>>>>> b07395ee
 
     // Clamp delays and weights pointed to be sorted index
     const int32_t delay = ClampDelay(delays[*j] - startDelay);
@@ -344,20 +287,9 @@
             IsSignedWeight(), preStateBytes, m_PreStateWords, m_SynapseTraceBytes);
 }
 //-----------------------------------------------------------------------------
-<<<<<<< HEAD
-void ConnectionBuilder::MatrixGenerator::Plastic::Generate(uint32_t *matrixAddress,
-  unsigned int maxRowSynapses, unsigned int weightFixedPoint,
-  unsigned int numPostNeurons, unsigned int numRows,
-  unsigned int vertexPostSlice, unsigned int vertexPreSlice,
-  ConnectorGenerator::Base *connectorGenerator,
-  const ParamGenerator::Base *delayGenerator,
-  const ParamGenerator::Base *weightGenerator,
-  MarsKiss64 &rng) const
-=======
 unsigned int ConnectionBuilder::MatrixGenerator::Plastic::WriteRow(uint32_t *rowAddress,
   int32_t startDelay, const uint16_t *subRowStartIndex, const uint16_t *subRowEndIndex,
   const uint32_t (&indices)[1024], const int32_t (&delays)[1024], const int32_t (&weights)[1024]) const
->>>>>>> b07395ee
 {
   // Zero presynaptic state words
   for(unsigned int w = 0; w < m_PreStateWords; w++)
@@ -365,19 +297,8 @@
     *rowAddress++ = 0;
   }
 
-<<<<<<< HEAD
-    // Generate indices, weights and delays for row
-    uint32_t indices[1024];
-    int32_t delays[1024];
-    int32_t weights[1024];
-    const unsigned int numIndices = GenerateRow(i,
-      maxRowSynapses, weightFixedPoint, numPostNeurons, vertexPostSlice, vertexPreSlice,
-      connectorGenerator, delayGenerator, weightGenerator, indices, delays, weights,
-      rng);
-=======
   // Calculate row length in synapses
   const unsigned int numIndices = subRowEndIndex - subRowStartIndex;
->>>>>>> b07395ee
 
   // Calculate the size of the plastic and control parts of row
   const unsigned int numPlasticArrayWords = GetNumPlasticWords(numIndices);
