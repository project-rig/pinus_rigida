--- conflicted
+++ resolved
@@ -34,16 +34,9 @@
   //-----------------------------------------------------------------------------
   // Declared virtuals
   //-----------------------------------------------------------------------------
-<<<<<<< HEAD
-  virtual unsigned int Generate(unsigned int row, unsigned int maxRowSynapses,
-                                unsigned int numPostNeurons,
-				unsigned int vertexPostSlice,
-				unsigned int vertexPreSlice, MarsKiss64 &rng,
-                                uint32_t (&indices)[1024]);
-=======
   virtual unsigned int Generate(unsigned int row, unsigned int numPostNeurons,
-                                MarsKiss64 &rng, uint32_t (&indices)[1024]) const = 0;
->>>>>>> b07395ee
+                                unsigned int vertexPostSlice, unsigned int vertexPreSlice,
+                                MarsKiss64 &rng, uint32_t (&indices)[1024]) = 0;
 
 };
 
@@ -58,16 +51,9 @@
   //-----------------------------------------------------------------------------
   // Base virtuals
   //-----------------------------------------------------------------------------
-<<<<<<< HEAD
-  virtual unsigned int Generate(unsigned int row, unsigned int maxRowSynapses,
-                                unsigned int numPostNeurons,
-				unsigned int vertexPostSlice,
-				unsigned int vertexPreSlice, MarsKiss64 &rng,
-                                uint32_t (&indices)[1024]);
-=======
   virtual unsigned int Generate(unsigned int row, unsigned int numPostNeurons,
-                                MarsKiss64 &rng, uint32_t (&indices)[1024]) const;
->>>>>>> b07395ee
+                                unsigned int vertexPostSlice, unsigned int vertexPreSlice,
+                                MarsKiss64 &rng, uint32_t (&indices)[1024]);
 
 private:
   AllToAll(uint32_t *&);
@@ -89,11 +75,9 @@
   //-----------------------------------------------------------------------------
   // Base virtuals
   //-----------------------------------------------------------------------------
-  virtual unsigned int Generate(unsigned int row, unsigned int maxRowSynapses,
-                                unsigned int numPostNeurons,
-				unsigned int vertexPostSlice,
-				unsigned int vertexPreSlice, MarsKiss64 &rng,
-                                uint32_t (&indices)[1024]);
+  virtual unsigned int Generate(unsigned int row, unsigned int numPostNeurons,
+                                unsigned int vertexPostSlice, unsigned int vertexPreSlice,
+                                MarsKiss64 &rng, uint32_t (&indices)[1024]);
 
 private:
   OneToOne(uint32_t *&);
@@ -110,16 +94,9 @@
   //-----------------------------------------------------------------------------
   // Base virtuals
   //-----------------------------------------------------------------------------
-<<<<<<< HEAD
-  virtual unsigned int Generate(unsigned int row, unsigned int maxRowSynapses,
-                                unsigned int numPostNeurons,
-				unsigned int vertexPostSlice,
-				unsigned int vertexPreSlice, MarsKiss64 &rng,
-                                uint32_t (&indices)[1024]);
-=======
   virtual unsigned int Generate(unsigned int row, unsigned int numPostNeurons,
-                                MarsKiss64 &rng, uint32_t (&indices)[1024]) const;
->>>>>>> b07395ee
+                                unsigned int vertexPostSlice, unsigned int vertexPreSlice,
+                                MarsKiss64 &rng, uint32_t (&indices)[1024]);
 
 private:
   FixedProbability(uint32_t *&region);
@@ -142,11 +119,9 @@
   //-----------------------------------------------------------------------------
   // Base virtuals
   //-----------------------------------------------------------------------------
-  virtual unsigned int Generate(unsigned int row, unsigned int maxRowSynapses,
-                                unsigned int numPostNeurons,
-				unsigned int vertexPostSlice,
-				unsigned int vertexPreSlice, MarsKiss64 &rng,
-                                uint32_t (&indices)[1024]);
+  virtual unsigned int Generate(unsigned int row, unsigned int numPostNeurons,
+                                unsigned int vertexPostSlice, unsigned int vertexPreSlice,
+                                MarsKiss64 &rng, uint32_t (&indices)[1024]);
 
 private:
   FixedTotalNumber(uint32_t *&region);
