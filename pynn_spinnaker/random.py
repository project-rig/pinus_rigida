--- conflicted
+++ resolved
@@ -50,28 +50,21 @@
     # Maps specifying how each distribution type's
     # parameters will be written to SpiNNaker
     _dist_param_maps = {
-<<<<<<< HEAD
-        "uniform":      [("low",  "i4", lazy_param_map.s32_fixed_point_scale_abs),
-                         ("high", "i4", lazy_param_map.s32_fixed_point_scale_abs)],
-        "uniform_int":  [("low"   "i4", lazy_param_map.s32_fixed_point_scale_abs),
-                         ("high", "i4", lazy_param_map.s32_fixed_point_scale_abs)],
-=======
-        "uniform":      [("low",    "i4", lazy_param_map.s32_fixed_point),
-                         ("high",   "i4", lazy_param_map.s32_fixed_point)],
-        "uniform_int":  [("low",    "i4", lazy_param_map.s32_fixed_point),
-                         ("high",   "i4", lazy_param_map.s32_fixed_point)],
-        "normal":       [("mu",     "i4", lazy_param_map.s32_fixed_point),
-                         ("sigma",  "i4", lazy_param_map.s32_fixed_point)],
-        "exponential":  [("beta",   "i4", lazy_param_map.s32_fixed_point)],
-        "normal_clipped": [("mu",    "i4", lazy_param_map.s32_fixed_point),
-                           ("sigma", "i4", lazy_param_map.s32_fixed_point),
-                           ("low",   "i4", lazy_param_map.s32_fixed_point),
-                           ("high",  "i4", lazy_param_map.s32_fixed_point)],
-        "normal_clipped_to_boundary": [("mu",    "i4", lazy_param_map.s32_fixed_point),
-                                       ("sigma", "i4", lazy_param_map.s32_fixed_point),
-                                       ("low",   "i4", lazy_param_map.s32_fixed_point),
-                                       ("high",  "i4", lazy_param_map.s32_fixed_point)]
->>>>>>> 633d824c
+        "uniform":      [("low",    "i4", lazy_param_map.s32_fixed_point_scale_abs),
+                         ("high",   "i4", lazy_param_map.s32_fixed_point_scale_abs)],
+        "uniform_int":  [("low",    "i4", lazy_param_map.s32_fixed_point_scale_abs),
+                         ("high",   "i4", lazy_param_map.s32_fixed_point_scale_abs)],
+        "normal":       [("mu",     "i4", lazy_param_map.s32_fixed_point_scale_abs),
+                         ("sigma",  "i4", lazy_param_map.s32_fixed_point_scale_abs)],
+        "exponential":  [("beta",   "i4", lazy_param_map.s32_fixed_point_scale_abs)],
+        "normal_clipped": [("mu",    "i4", lazy_param_map.s32_fixed_point_scale_abs),
+                           ("sigma", "i4", lazy_param_map.s32_fixed_point_scale_abs),
+                           ("low",   "i4", lazy_param_map.s32_fixed_point_scale_abs),
+                           ("high",  "i4", lazy_param_map.s32_fixed_point_scale_abs)],
+        "normal_clipped_to_boundary": [("mu",    "i4", lazy_param_map.s32_fixed_point_scale_abs),
+                                       ("sigma", "i4", lazy_param_map.s32_fixed_point_scale_abs),
+                                       ("low",   "i4", lazy_param_map.s32_fixed_point_scale_abs),
+                                       ("high",  "i4", lazy_param_map.s32_fixed_point_scale_abs)]
     }
 
     # Functions to estimate the maximum value a distribution will result in
@@ -156,14 +149,9 @@
             return lazy_param_map.size(self._get_dist_param_map(distribution),
                                        1)
 
-<<<<<<< HEAD
     def _write_dist(self, fp, distribution, parameters, fixed_point, scale, absolute):
-=======
-    def _write_dist(self, fp, distribution, parameters, fixed_point):
-
         self._check_dist_parameters(distribution, parameters)
 
->>>>>>> 633d824c
         # Wrap parameters in lazy arrays
         parameters = {name: la.larray(value)
                       for name, value in iteritems(parameters)}
@@ -171,12 +159,8 @@
         # Evaluate parameters and write to file
         data = lazy_param_map.apply(
             parameters, self._get_dist_param_map(distribution),
-<<<<<<< HEAD
             1, fixed_point=fixed_point, scale=scale, absolute=absolute)
-=======
-            1, fixed_point=fixed_point)
 
->>>>>>> 633d824c
         fp.write(data.tostring())
 
     # ------------------------------------------------------------------------
