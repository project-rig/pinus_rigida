# Import modules
import lazyarray as la
from spinnaker import lazy_param_map
<<<<<<< HEAD
import numpy as np
=======
from scipy.stats import norm, expon
>>>>>>> e4d7a298

# Import classes
from pyNN.random import NativeRNG
from pyNN.errors import InvalidParameterValueError

# Import functions
from six import iteritems


def _estimate_max_value_normal(parameters):
    estimated_max = norm.ppf(1-1e-6)
    return parameters["mu"] + parameters["sigma"] * estimated_max

def _estimate_max_value_normal_clipped(parameters):
    return min(_estimate_max_value_normal(parameters), parameters["high"])

def _estimate_max_value_exponential(parameters):
    return parameters["beta"] * expon.ppf(1-1e-6)

def _check_parameters_normal(parameters):
    msg = "Expected positive sigma"
    
    return parameters["sigma"] > 0, msg

def _check_parameters_normal_clipped(parameters):
    msg = ("Expected positive sigma and greater than "
          "1e-4 probability of sampling between 'low' and 'high'")
    
    low = (parameters["low"] - parameters["mu"]) / parameters["sigma"]
    high = (parameters["high"] - parameters["mu"]) / parameters["sigma"]
    return (parameters["sigma"] > 0 and norm.cdf(high)
            - norm.cdf(low) > 1e-4, msg)

def _check_parameters_normal_clipped_to_boundary(parameters):
    msg = "Expected positive simga and 'low' <= 'high'"
    
    return (parameters["sigma"] > 0
            and parameters["high"] >= parameters["low"], msg)


# ----------------------------------------------------------------------------
# NativeRNG
# ----------------------------------------------------------------------------
# Signals that the random numbers will be supplied by RNG running on SpiNNaker
class NativeRNG(NativeRNG):
    # Maps specifying how each distribution type's
    # parameters will be written to SpiNNaker
    _dist_param_maps = {
        "uniform":      [("low",    "i4", lazy_param_map.s32_fixed_point_scale_abs),
                         ("high",   "i4", lazy_param_map.s32_fixed_point_scale_abs)],
        "uniform_int":  [("low",    "i4", lazy_param_map.s32_fixed_point_scale_abs),
                         ("high",   "i4", lazy_param_map.s32_fixed_point_scale_abs)],
        "normal":       [("mu",     "i4", lazy_param_map.s32_fixed_point_scale_abs),
                         ("sigma",  "i4", lazy_param_map.s32_fixed_point_scale_abs)],
        "exponential":  [("beta",   "i4", lazy_param_map.s32_fixed_point_scale_abs)],
        "normal_clipped": [("mu",    "i4", lazy_param_map.s32_fixed_point_scale_abs),
                           ("sigma", "i4", lazy_param_map.s32_fixed_point_scale_abs),
                           ("low",   "i4", lazy_param_map.s32_fixed_point_scale_abs),
                           ("high",  "i4", lazy_param_map.s32_fixed_point_scale_abs)],
        "normal_clipped_to_boundary": [("mu",    "i4", lazy_param_map.s32_fixed_point_scale_abs),
                                       ("sigma", "i4", lazy_param_map.s32_fixed_point_scale_abs),
                                       ("low",   "i4", lazy_param_map.s32_fixed_point_scale_abs),
                                       ("high",  "i4", lazy_param_map.s32_fixed_point_scale_abs)]
    }

    # Functions to estimate the maximum value a distribution will result in
    # **THINK** should this be moved out of NativeRNG
    # for more general estimation of max delays etc

    _dist_estimate_max_value = {
        "uniform":        lambda parameters: parameters["high"],
        "uniform_int":    lambda parameters: parameters["high"],
        "normal":         _estimate_max_value_normal,
        "normal_clipped": _estimate_max_value_normal_clipped,
        "normal_clipped_to_boundary": _estimate_max_value_normal_clipped,
        "exponential":    _estimate_max_value_exponential
    }

    # Functions to check that the distribution parameters are valid.
    # For normal_clipped we also check that the probability of sampling
    # within the specified region is greater than 1e-4. Distributions
    # not in this dictionary are assumed to have valid parameters.

    _dist_check_parameters = {
        "normal": _check_parameters_normal,
        "normal_clipped": _check_parameters_normal_clipped,
        "normal_clipped_to_boundary": _check_parameters_normal_clipped_to_boundary
    }

    def __init__(self, host_rng, seed=None):
        # Superclass
        super(NativeRNG, self).__init__(seed)

        self._seed_generator = np.random.RandomState(seed=seed)

        # Cache RNG to use on the host
        assert host_rng is not None
        self._host_rng = host_rng

    # ------------------------------------------------------------------------
    # AbstractRNG methods
    # ------------------------------------------------------------------------
    def next(self, n=None, distribution=None, parameters=None, mask_local=None):
        # Draw from host RNG
        return self._host_rng.next(n, distribution, parameters, mask_local)

    # ------------------------------------------------------------------------
    # Internal SpiNNaker methods
    # ------------------------------------------------------------------------
    def _supports_dist(self, distribution):
        return distribution in self._dist_param_maps

    def _estimate_dist_max_value(self, distribution, parameters):
         # Check translation and parameter map exists for this distribution
        if not self._supports_dist(distribution):
            raise NotImplementedError("SpiNNaker native RNG does not support"
                                      "%s distributions" % distribution)
        else:
            return self._dist_estimate_max_value[distribution](parameters)

    def _check_dist_parameters(self, distribution, parameters):
        if not self._supports_dist(distribution):
            raise NotImplementedError("SpiNNaker native RNG does not support"
                                      "%s distributions" % distribution)
        else:
            if distribution in self._dist_check_parameters:
                valid_parameters, msg = \
                        self._dist_check_parameters[distribution](parameters)

                if not valid_parameters:
                    raise InvalidParameterValueError(msg)

    def _get_dist_param_map(self, distribution):
        # Check translation and parameter map exists for this distribution
        if not self._supports_dist(distribution):
            raise NotImplementedError("SpiNNaker native RNG does not support"
                                      "%s distributions" % distribution)
        else:
            return self._dist_param_maps[distribution]

    def _get_dist_size(self, distribution):
        # Check translation and parameter map exists for this distribution
        if not self._supports_dist(distribution):
            raise NotImplementedError("SpiNNaker native RNG does not support"
                                      "%s distributions" % distribution)
        else:
            return lazy_param_map.size(self._get_dist_param_map(distribution),
                                       1)

    def _write_dist(self, fp, distribution, parameters, fixed_point, scale, absolute):
        self._check_dist_parameters(distribution, parameters)

        # Wrap parameters in lazy arrays
        parameters = {name: la.larray(value)
                      for name, value in iteritems(parameters)}

        # Evaluate parameters and write to file
        data = lazy_param_map.apply(
            parameters, self._get_dist_param_map(distribution),
            1, fixed_point=fixed_point, scale=scale, absolute=absolute)

        fp.write(data.tostring())

    # ------------------------------------------------------------------------
    # Properties
    # ------------------------------------------------------------------------
    @property
    def parallel_safe(self):
        return self._host_rng.parallel_safe
<|MERGE_RESOLUTION|>--- conflicted
+++ resolved
@@ -1,11 +1,8 @@
 # Import modules
 import lazyarray as la
 from spinnaker import lazy_param_map
-<<<<<<< HEAD
 import numpy as np
-=======
 from scipy.stats import norm, expon
->>>>>>> e4d7a298
 
 # Import classes
 from pyNN.random import NativeRNG
