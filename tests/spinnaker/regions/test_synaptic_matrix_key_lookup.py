--- conflicted
+++ resolved
@@ -48,10 +48,6 @@
     PlasticSynapticMatrix(mock.Mock(_max_dtcm_delay_slots=7,
                                     _signed_weight=False,
                                     _pre_state_bytes=10))])
-<<<<<<< HEAD
-@pytest.mark.parametrize("sim_timestep_ms", [0.1, 1.0])
-=======
->>>>>>> df01adef
 def test_matrix_process(pre_size, pre_vert_size, post_slice, row_length,
                         synaptic_matrix_region, sim_timestep_ms):
     # Fix the seed so the test is consistent
